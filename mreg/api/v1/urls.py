from django.urls import path, re_path

from . import views

urlpatterns = [
    path('cnames/', views.CnameList.as_view()),
    path('cnames/<name>', views.CnameDetail.as_view()),
    path('dhcphosts/v4/all', views.DhcpHostsAllV4.as_view()),
    path('dhcphosts/v6/all', views.DhcpHostsAllV6.as_view()),
    path('dhcphosts/v6byv4/<ip>/<range>', views.DhcpHostsV4ByV6.as_view()),
    path('dhcphosts/v6byv4/', views.DhcpHostsV4ByV6.as_view()),
    path('dhcphosts/<ip>/<range>', views.DhcpHostsByRange.as_view()),
    path('hinfopresets/', views.HinfoPresetList.as_view()),
    path('hinfopresets/<pk>', views.HinfoPresetDetail.as_view()),
    path('hosts/', views.HostList.as_view()),
<<<<<<< HEAD
    path('hosts/<pk>', views.HostDetail.as_view()),
    path('hostgroups/', views.HostGroupList.as_view()),
    path('hostgroups/<pk>', views.HostGroupDetail.as_view()),
    #path('hostgroups/<pk>/groups', views.HostGroupGroups.as_view()),
=======
    path('hosts/<name>', views.HostDetail.as_view()),
>>>>>>> e8bf87e1
    path('ipaddresses/', views.IpaddressList.as_view()),
    path('ipaddresses/<pk>', views.IpaddressDetail.as_view()),
    path('mxs/', views.MxList.as_view()),
    path('mxs/<pk>', views.MxDetail.as_view()),
    path('naptrs/', views.NaptrList.as_view()),
    path('naptrs/<pk>', views.NaptrDetail.as_view()),
    path('nameservers/', views.NameServerList.as_view()),
    path('nameservers/<pk>', views.NameServerDetail.as_view()),
    path('ptroverrides/', views.PtrOverrideList.as_view()),
    path('ptroverrides/<pk>', views.PtrOverrideDetail.as_view()),
    path('sshfps/', views.SshfpList.as_view()),
    path('sshfps/<pk>', views.SshfpDetail.as_view()),
    path('srvs/', views.SrvList.as_view()),
    path('srvs/<pk>', views.SrvDetail.as_view()),
    path('networks/', views.NetworkList.as_view()),
    path('networks/ip/<ip>', views.network_by_ip),
    re_path(r'^networks/(?P<network>[^/]+/\d+)$', views.NetworkDetail.as_view()),
    re_path(r'networks/(?P<network>[^/]+/\d+)/first_unused', views.network_first_unused),
    re_path('^networks/(?P<network>[^/]+/\d+)/ptroverride_list', views.network_ptroverride_list),
    re_path('^networks/(?P<network>[^/]+/\d+)/ptroverride_host_list', views.network_ptroverride_host_list),
    re_path('^networks/(?P<network>[^/]+/\d+)/reserved_list', views.network_reserved_list),
    re_path('^networks/(?P<network>[^/]+/\d+)/used_count', views.network_used_count),
    re_path('^networks/(?P<network>[^/]+/\d+)/used_list', views.network_used_list),
    re_path('^networks/(?P<network>[^/]+/\d+)/used_host_list', views.network_used_host_list),
    re_path('^networks/(?P<network>[^/]+/\d+)/unused_count', views.network_unused_count),
    re_path('^networks/(?P<network>[^/]+/\d+)/unused_list', views.network_unused_list),
    path('txts/', views.TxtList.as_view()),
    path('txts/<pk>', views.TxtDetail.as_view()),
    path('zones/', views.ZoneList.as_view()),
    re_path(r'^zones/(?P<name>(\d+/)?[^/]+)$', views.ZoneDetail.as_view()),
    re_path(r'^zones/(?P<name>(\d+/)?[^/]+)/delegations/$', views.ZoneDelegationList.as_view()),
    re_path(r'^zones/(?P<name>(\d+/)?[^/]+)/delegations/(?P<delegation>(.*))', views.ZoneDelegationDetail.as_view()),
    re_path(r'^zones/(?P<name>(\d+/)?[^/]+)/nameservers$', views.ZoneNameServerDetail.as_view()),
    re_path(r'^zonefiles/(?P<name>(\d+/)?[^/]+)', views.ZoneFileDetail.as_view()),
    path('permissions/netgroupregex/', views.NetGroupRegexPermissionList.as_view()),
    path('permissions/netgroupregex/<pk>', views.NetGroupRegexPermissionDetail.as_view()),
    path('history/', views.ModelChangeLogList.as_view()),
    path('history/<table>/<pk>', views.ModelChangeLogDetail.as_view()),
]<|MERGE_RESOLUTION|>--- conflicted
+++ resolved
@@ -13,14 +13,10 @@
     path('hinfopresets/', views.HinfoPresetList.as_view()),
     path('hinfopresets/<pk>', views.HinfoPresetDetail.as_view()),
     path('hosts/', views.HostList.as_view()),
-<<<<<<< HEAD
-    path('hosts/<pk>', views.HostDetail.as_view()),
+    path('hosts/<name>', views.HostDetail.as_view()),
     path('hostgroups/', views.HostGroupList.as_view()),
     path('hostgroups/<pk>', views.HostGroupDetail.as_view()),
     #path('hostgroups/<pk>/groups', views.HostGroupGroups.as_view()),
-=======
-    path('hosts/<name>', views.HostDetail.as_view()),
->>>>>>> e8bf87e1
     path('ipaddresses/', views.IpaddressList.as_view()),
     path('ipaddresses/<pk>', views.IpaddressDetail.as_view()),
     path('mxs/', views.MxList.as_view()),
