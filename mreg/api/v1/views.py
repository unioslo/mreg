from rest_framework import generics
from django.http import Http404, QueryDict
from django.core.exceptions import ObjectDoesNotExist
from mreg.models import *
from mreg.api.v1.serializers import *
from rest_framework_extensions.etag.mixins import ETAGMixin
from rest_framework import renderers
from rest_framework.response import Response
from rest_framework import status
from url_filter.filtersets import ModelFilterSet
import ipaddress
import time


class CnameFilterSet(ModelFilterSet):
    class Meta(object):
        model = Cname


class HinfoFilterSet(ModelFilterSet):
    class Meta(object):
        model = HinfoPreset


class HostFilterSet(ModelFilterSet):
    class Meta(object):
        model = Host


class IpaddressFilterSet(ModelFilterSet):
    class Meta(object):
        model = Ipaddress


class NaptrFilterSet(ModelFilterSet):
    class Meta(object):
        model = Naptr


class NameServerFilterSet(ModelFilterSet):
    class Meta(object):
        model = NameServer


class PtrOverrideFilterSet(ModelFilterSet):
    class Meta(object):
        model = PtrOverride


class SrvFilterSet(ModelFilterSet):
    class Meta(object):
        model = Srv


class SubnetFilterSet(ModelFilterSet):
    class Meta(object):
        model = Subnet


class TxtFilterSet(ModelFilterSet):
    class Meta(object):
        model = Txt


class ZoneFilterSet(ModelFilterSet):
    class Meta(object):
        model = Zone


class StrictCRUDMixin(object):
    """Applies stricter handling of HTTP requests and responses"""

    def patch(self, request, *args, **kwargs):
        """PATCH should return empty body, 204 - No Content, and location of object"""
        queryset = self.get_queryset()
        serializer_class = self.get_serializer_class()
        resource = self.kwargs['resource']
        try:
            obj = queryset.get(pk=self.kwargs[self.lookup_field])
            serializer = serializer_class(obj, data=request.data, partial=True)
            if serializer.is_valid(raise_exception=True):
                serializer.save()
                location = '/%s/%s' % (resource, obj.pk)
                return Response(status=status.HTTP_204_NO_CONTENT, headers={'Location': location})
        except ObjectDoesNotExist:
            raise Http404


class CnameList(generics.ListCreateAPIView):
    queryset = Cname.objects.all()
    serializer_class = CnameSerializer

    def get_queryset(self):
        qs = super(CnameList, self).get_queryset()
        return CnameFilterSet(data=self.request.GET, queryset=qs).filter()


class CnameDetail(StrictCRUDMixin, ETAGMixin, generics.RetrieveUpdateDestroyAPIView):
    queryset = Cname.objects.all()
    serializer_class = CnameSerializer


class HinfoPresetList(generics.ListCreateAPIView):
    queryset = HinfoPreset.objects.all()
    serializer_class = HinfoPresetSerializer

    def get_queryset(self):
        qs = super(HinfoPresetList, self).get_queryset()
        return HinfoFilterSet(data=self.request.GET, queryset=qs).filter()


class HinfoPresetDetail(StrictCRUDMixin, ETAGMixin, generics.RetrieveUpdateDestroyAPIView):
    queryset = HinfoPreset.objects.all()
    serializer_class = HinfoPresetSerializer


class HostList(generics.GenericAPIView):
    queryset = Host.objects.all()
    serializer_class = HostSerializer

    def get_queryset(self):
        qs = super(HostList, self).get_queryset()
        return HostFilterSet(data=self.request.GET, queryset=qs).filter()

    def get(self, request, *args, **kwargs):
        serializer = HostNameSerializer(self.get_queryset(), many=True)
        return Response(serializer.data)

    # TODO Authentication
    def post(self, request, *args, **kwargs):
        if "name" in request.data:
            if self.queryset.filter(name=request.data["name"]).exists():
                content = {'ERROR': 'name already in use'}
                return Response(content, status=status.HTTP_409_CONFLICT)

        if 'ipaddress' in request.data:
            ipkey = request.data['ipaddress']
            hostdata = QueryDict.copy(request.data)
            del hostdata['ipaddress']
            host = Host()
            hostserializer = HostSerializer(host, data=hostdata)

            if hostserializer.is_valid(raise_exception=True):
                try:
                    ipaddress.ip_address(ipkey)
                    try:
                        Ipaddress.objects.get(ipaddress=ipkey)
                        return Response(status=status.HTTP_409_CONFLICT, data={'ERROR': "IP address already exists"})
                    except Ipaddress.DoesNotExist:
                        # This is good to go
                        hostserializer.save()
                        ipdata = {'hostid': host.pk, 'ipaddress': ipkey}
                        ip = Ipaddress()
                        ipserializer = IpaddressSerializer(ip, data=ipdata)
                        if ipserializer.is_valid(raise_exception=True):
                            ipserializer.save()
                            location = '/hosts/%s' % host.name
                            return Response(status=status.HTTP_201_CREATED, headers={'Location': location})
                except ValueError:
                    return Response(status=status.HTTP_400_BAD_REQUEST)
        else:
            host = Host()
            hostserializer = HostSerializer(host, data=request.data)
            if hostserializer.is_valid(raise_exception=True):
                hostserializer.save()
                location = '/hosts/%s' % host.name
                return Response(status=status.HTTP_201_CREATED, headers={'Location': location})


class HostDetail(ETAGMixin, generics.RetrieveUpdateDestroyAPIView):
    queryset = Host.objects.all()
    serializer_class = HostSerializer

    # TODO Authentication
    def get_object(self, queryset=queryset):
        query = self.kwargs['pk']
        try:
            ipaddress.ip_address(query)
            try:
                ip = Ipaddress.objects.get(ipaddress=query)
                host = ip.hostid
            except Ipaddress.DoesNotExist:
                raise Http404
        except ValueError:
            try:
                host = queryset.get(name=query)
            except Host.DoesNotExist:
                raise Http404
        return host

    # TODO Authentication
    def patch(self, request, *args, **kwargs):
        query = self.kwargs['pk']

        if "hostid" in request.data:
            if self.queryset.filter(hostid=request.data["hostid"]).exists():
                content = {'ERROR': 'hostid already in use'}
                return Response(content, status=status.HTTP_409_CONFLICT)

        if "name" in request.data:
            if self.queryset.filter(name=request.data["name"]).exists():
                content = {'ERROR': 'name already in use'}
                return Response(content, status=status.HTTP_409_CONFLICT)

        try:
            host = Host.objects.get(name=query)
            serializer = HostSaveSerializer(host, data=request.data, partial=True)

            if serializer.is_valid(raise_exception=True):
                serializer.save()
                location = '/hosts/%s' % host.name
                return Response(status=status.HTTP_204_NO_CONTENT, headers={'Location': location})
        except Host.DoesNotExist:
            raise Http404


class IpaddressList(generics.ListCreateAPIView):
    queryset = Ipaddress.objects.all()
    serializer_class = IpaddressSerializer

    def get_queryset(self):
        qs = super(IpaddressList, self).get_queryset()
        return IpaddressFilterSet(data=self.request.GET, queryset=qs).filter()

    def get(self, request, *args, **kwargs):
        serializer = IpaddressSerializer(self.get_queryset(), many=True)
        return Response(serializer.data)

    def post(self, request, *args, **kwargs):
        if "ipaddress" in request.data:
            if self.queryset.filter(ipaddress=request.data["ipaddress"]).exists():
                content = {'ERROR': 'ip already already in use'}
                return Response(content, status=status.HTTP_409_CONFLICT)

            else:
                ip = Ipaddress()
                serializer = IpaddressSerializer(ip, data=request.data)
                if serializer.is_valid(raise_exception=True):
                    serializer.save()
                    location = '/ipaddresses/%s' % ip.ipaddress
                    return Response(status=status.HTTP_201_CREATED, headers={'Location': location})


class IpaddressDetail(ETAGMixin, generics.RetrieveUpdateDestroyAPIView):
    queryset = Ipaddress.objects.all()
    serializer_class = IpaddressSerializer

    def get_object(self, queryset=queryset):
        query = self.kwargs['pk']
        try:
            ipaddress.ip_address(query)
            try:
                found_ip = Ipaddress.objects.get(ipaddress=query)
            except Ipaddress.DoesNotExist:
                raise Http404
        except ValueError:
            content = {'ERROR': 'Not a valid IP address'}
            return Response(content, status=status.HTTP_400_BAD_REQUEST)
        return found_ip

    def patch(self, request, *args, **kwargs):
        query = self.kwargs['pk']

        if "ipaddress" in request.data:
            if self.queryset.filter(ipaddress=request.data["ipaddress"]).exists():
                content = {'ERROR': 'ipaddress already in use'}
                return Response(content, status=status.HTTP_409_CONFLICT)

        if "macaddress" in request.data:
            if self.queryset.filter(macaddress=request.data["macaddress"]).exists():
                content = {'ERROR': 'macaddress already registered',
                           'ipaddress': self.queryset.get(macaddress=request.data['macaddress']).ipaddress}
                return Response(content, status=status.HTTP_409_CONFLICT)

        try:
            ip = Ipaddress.objects.get(ipaddress=query)
            serializer = IpaddressSerializer(ip, data=request.data, partial=True)
            if serializer.is_valid(raise_exception=True):
                serializer.save()
                location = '/ipaddresses/%s' % ip.ipaddress
                return Response(status=status.HTTP_204_NO_CONTENT, headers={'Location': location})
        except Ipaddress.DoesNotExist:
            raise Http404


class NaptrList(generics.ListCreateAPIView):
    queryset = Naptr.objects.all()
    serializer_class = NaptrSerializer

    def get_queryset(self):
        qs = super(NaptrList, self).get_queryset()
        return NaptrFilterSet(data=self.request.GET, queryset=qs).filter()


class NaptrDetail(StrictCRUDMixin, ETAGMixin, generics.RetrieveUpdateDestroyAPIView):
    queryset = Naptr.objects.all()
    serializer_class = NaptrSerializer


class NameServerList(generics.ListCreateAPIView):
    queryset = NameServer.objects.all()
    serializer_class = NameServerSerializer

    def get_queryset(self):
        qs = super(NameServerList, self).get_queryset()
        return NameServerFilterSet(data=self.request.GET, queryset=qs).filter()


class NameServerDetail(StrictCRUDMixin, ETAGMixin, generics.RetrieveUpdateDestroyAPIView):
    queryset = NameServer.objects.all()
    serializer_class = NameServerSerializer


class PtrOverrideList(generics.ListCreateAPIView):
    queryset = PtrOverride.objects.all()
    serializer_class = PtrOverrideSerializer

    def get_queryset(self):
        qs = super(PtrOverrideList, self).get_queryset()
        return PtrOverrideFilterSet(data=self.request.GET, queryset=qs).filter()


class PtrOverrideDetail(StrictCRUDMixin, ETAGMixin, generics.RetrieveUpdateDestroyAPIView):
    queryset = PtrOverride.objects.all()
    serializer_class = PtrOverrideSerializer


class SrvList(generics.ListCreateAPIView):
    queryset = Srv.objects.all()
    serializer_class = SrvSerializer

    def get_queryset(self):
        qs = super(SrvList, self).get_queryset()
        return SrvFilterSet(data=self.request.GET, queryset=qs).filter()


class SrvDetail(StrictCRUDMixin, ETAGMixin, generics.RetrieveUpdateDestroyAPIView):
    queryset = Srv.objects.all()
    serializer_class = SrvSerializer

class SubnetList(generics.ListAPIView):
    """
    Implementation for calls going to /subnets
    """
    queryset = Subnet.objects.all()
    serializer_class = SubnetSerializer

    def post(self, request, *args, **kwargs):
        """
            POST - /subnets
            Data required: <range> <description>
                 optional: <vlan> <dns_delegated> <category> <location> <frozen> <reserved>
            Checks if the supplied range is a valid IPv4/IPv6 range and that it doesn't overlap with any
            existing subnets before creating a new subnet
        """
        try:
            network = ipaddress.ip_network(request.data['range'])
            hosts = network.num_addresses

            overlap = self.overlap_check(network)
            if overlap:
                return Response({'ERROR': 'Subnet overlaps with: {}'.format(network.supernet().with_prefixlen)},
                                status=status.HTTP_409_CONFLICT)

            serializer = self.get_serializer(data=request.data)
            serializer.is_valid(raise_exception=True)
            subnet = serializer.create()
            # Changed the default value of reserved if the size of the subnet is too low
            if hosts <= 4:
                subnet.reserved = 2
            subnet.save()
            location = '/subnets/%s' % request.data
            return Response(status=status.HTTP_201_CREATED, headers={'Location': location})

        except ValueError as error:
            return Response({'ERROR': str(error)}, status=status.HTTP_400_BAD_REQUEST)

    def get_queryset(self):
        """
        Applies filtering to the queryset
        :return: filtered list of subnets
        """
        qs = super(SubnetList, self).get_queryset()
        return SubnetFilterSet(data=self.request.GET, queryset=qs).filter()

    def overlap_check(self, subnet):
        """
            Recursively checks supernets for current subnet to look for existing entries.
            If an entry is found it returns True (Overlap = True).
            It will keep searching until it reaches a prefix length of 16 bits, after which there is
            no point searching unless you own an ridiculous amount of IPv4 addresses.
            Can of course be changed at will.
        """
        if subnet.prefixlen < 16:
            return False
        if self.queryset.filter(range=subnet.supernet().with_prefixlen).exists():
            return True

        return self.overlap_check(subnet.supernet())

class SubnetDetail(ETAGMixin, generics.GenericAPIView):
    """
    Implementation for calls going to /subnets/<range>
    """
    queryset = Subnet.objects.all()
    serializer_class = SubnetSerializer

    lookup_field = 'range'

    def get(self, request, queryset=queryset, *args, **kwargs):
        """
            GET - /subnets/<range> | /subnets/<range>?used_list
            Data required: <>
            Returns the subnet object representing the given range
            If the query parameter used_list is appended, the list containing IP addresses that are in use
            on the given range is returned instead
        """
        ip = self.kwargs['ip']
        mask = self.kwargs['range']
        iprange = '%s/%s' % (ip, mask)

        valid_range = self.is_range(iprange)
        if not valid_range:
            return valid_range

        # Returns a list of used IP addresses on a given subnet.
        if request.META.get('QUERY_STRING') == 'used_list':
            used_ipaddresses = self.get_used_ipaddresses_on_subnet(iprange)
            return Response(used_ipaddresses, status=status.HTTP_200_OK)

        try:
            found_subnet = Subnet.objects.get(range=iprange)
        except Subnet.DoesNotExist:

            raise Http404

        serializer = self.get_serializer(found_subnet)
        return Response(serializer.data, status=status.HTTP_200_OK)

    def patch(self, request, *args, **kwargs):
        """
            PATCH - /subnets/<range>
            Data required: <>
                 optional: <vlan> <dns_delegated> <category> <location> <frozen> <reserved>
            Checks if the given range is a valid range and patches the subnet object
            Patching the range of the subnet is not allowed
        """
        ip = self.kwargs['ip']
        mask = self.kwargs['range']
        iprange = '%s/%s' % (ip, mask)
        valid_range = self.is_range(iprange)

        if not valid_range:
            return valid_range

        if 'range' in request.data:
            return Response({'ERROR': 'Not allowed to change range'}, status=status.HTTP_403_FORBIDDEN)

        try:
            subnet = Subnet.objects.get(range=iprange)

            serializer = self.get_serializer(subnet, data=request.data, partial=True)
            serializer.is_valid(raise_exception=True)
            serializer.save()
            location = '/subnets/%s' % iprange
            return Response(status=status.HTTP_204_NO_CONTENT, headers={'Location': location})
        except Subnet.DoesNotExist:
            raise Http404

    def delete(self, request, *args, **kwargs):
        """
           DELETE - /subnets/<range>
           Data required: <>
           Deletes a given range unless it has IP addresses that are still in use
        """
        ip = self.kwargs['ip']
        mask = self.kwargs['range']
        iprange = '%s/%s' % (ip, mask)

        valid_range = self.is_range(iprange)
        if not valid_range:
            return valid_range

        used_ipaddresses = self.get_used_ipaddresses_on_subnet(iprange)
        if used_ipaddresses:
            return Response({'ERROR': 'Subnet contains IP addresses that are in use'}, status=status.HTTP_409_CONFLICT)

        try:
            found_subnet = Subnet.objects.get(range=iprange)

            found_subnet.delete()
            return Response(status=status.HTTP_204_NO_CONTENT)
        except Subnet.DoesNotExist:
            raise Http404

    def is_range(self, iprange):
        """
        Helper function to check if given string isn't a valid range
        :param iprange: the IP range
        :return: true or a response with an error that describes what's wrong with the string
        """
        try:
            ipaddress.ip_network(iprange)
            return True
        except ValueError as error:
            return Response({'ERROR': str(error)}, status=status.HTTP_400_BAD_REQUEST)

    def get_used_ipaddresses_on_subnet(self, subnet):
        """
        Takes a valid subnet (ip-range), and checks which ip-addresses on the subnet are used.
        ip_network.hosts() automatically ignores the network and broadcast addresses of the subnet,
        unless the subnet consists of only these two addresses.
        """
        all_ipaddresses = [ipaddress.ip_address(ip_db.ipaddress) for ip_db in Ipaddress.objects.all()]
        network = ipaddress.ip_network(subnet)
        used_ipaddresses = []
        for ip in all_ipaddresses:
            if ip in network:
                used_ipaddresses.append(str(ip))

        return used_ipaddresses


class TxtList(generics.ListCreateAPIView):
    queryset = Txt.objects.all()
    serializer_class = TxtSerializer

    def get_queryset(self):
        qs = super(TxtList, self).get_queryset()
        return TxtFilterSet(data=self.request.GET, queryset=qs).filter()


class TxtDetail(StrictCRUDMixin, ETAGMixin, generics.RetrieveUpdateDestroyAPIView):
    queryset = Txt.objects.all()
    serializer_class = TxtSerializer

class ZoneList(generics.ListAPIView):
    """
    Implementation for calls going to /zones
    """
    queryset = Zone.objects.all()
    queryset_hosts = Host.objects.all()
    queryset_ns = NameServer.objects.all()
    serializer_class = ZoneSerializer

    def get_zoneserial():
        """
        Get the latest updated serialno from all zones
        :return: 10-digit serialno
        """
        serials = Zone.objects.values_list('serialno', flat=True)
        if serials:
            return max(serials)
        else:
            return 0

    def get_queryset(self):
        """
            Applies filtering to the queryset
            :return: filtered list of zones
        """
        qs = super(ZoneList, self).get_queryset()
        return ZoneFilterSet(data=self.request.GET, queryset=qs).filter()

    # TODO: Implement authentication
    def post(self, request, *args, **kwargs):
<<<<<<< HEAD
        """
        POST - /zones
           Data required: <name>  [<nameservers>]
           Posts a zone with the first nameserver in the list as the primary_ns.
           SOA needs to be patched
        """

        # Serialnumber generation
        if ZoneList.count_day < int(time.strftime('%Y%m%d')):
            ZoneList.count_day = int(time.strftime('%Y%m%d'))
            ZoneList.count = 0

=======
>>>>>>> 33493788
        if self.queryset.filter(name=request.data["name"]).exists():
            content = {'ERROR': 'Zone name already in use'}
            return Response(content, status=status.HTTP_409_CONFLICT)

        # A copy is required since the original is immutable
        data = request.data.copy()
        data['primary_ns'] = data['nameservers'] if isinstance(request.data['nameservers'], str) else data['nameservers'][0]
        data['serialno'] = create_serialno(ZoneList.get_zoneserial())

        serializer = self.get_serializer(data=data)
        serializer.is_valid(raise_exception=True)
        zone = serializer.create()
        zone.save()

        # Check if nameserver is an existing host and add it as a nameserver to the zone
        for nameserver in request.POST.getlist('nameservers'):
            try:
                host = self.queryset_hosts.get(name=nameserver)
                try:
                    ns = self.queryset_ns.get(name=nameserver)
                    zone.nameservers.add(ns.nsid)
                except NameServer.DoesNotExist:
                    ns = NameServer(name=nameserver)
                    ns.save()
                    zone.nameservers.add(ns.nsid)
            except Host.DoesNotExist:
                content = {'ERROR': 'No host entry for %s' % nameserver}
                return Response(content, status=status.HTTP_404_NOT_FOUND)
        zone.save()
        return Response(status=status.HTTP_201_CREATED, headers={'Location': '/zones/%s' % data['name']})


class ZoneDetail(ETAGMixin, generics.RetrieveAPIView):
    """
        Implementation for calls going to /zones/<name>
    """
    queryset = Zone.objects.all()
    queryset_hosts = Zone.objects.all()
    queryset_ns = NameServer.objects.all()
    serializer_class = ZoneSerializer
    lookup_field = 'name'

    # TODO: Implement authentication
    def patch(self, request, *args, **kwargs):
        """
            PATCH - /zones/<name>
               Data required: <email> <primary_ns ><serialno> <refresh> <retry> <expire> <ttl> <>
               Patch the SOA of a zone
               Nameservers need to be patched through /zones/<name>/nameservers
        """
        query = self.kwargs[self.lookup_field]

        if "zoneid" in request.data:
            if self.queryset.filter(zoneid=request.data["zoneid"]).exists():
                content = {'ERROR': 'zoneid already in use'}
                return Response(content, status=status.HTTP_409_CONFLICT)

        if "name" in request.data:
            content = {'ERROR': 'Not allowed to change name'}
            return Response(content, status=status.HTTP_403_FORBIDDEN)

        if "serialno" in request.data:
            if self.queryset.filter(serialno=request.data["serialno"]).exists():
                content = {'ERROR': 'serialno already in use'}
                return Response(content, status=status.HTTP_409_CONFLICT)

        if "nameservers" in request.data:
            content = {'ERROR': 'Not allowed to patch nameservers, use zones/{}/nameservers'.format(query)}
            return Response(content, status=status.HTTP_403_FORBIDDEN)

        try:
            zone = Zone.objects.get(name=query)
<<<<<<< HEAD
            # Check if primary_ns is in the zone's list of nameservers
            if "primary_ns" in request.data:
                if request.data['primary_ns'] not in [nameserver['name'] for nameserver in zone.nameservers]:
                    content = {'ERROR': "%s is not one of %s's nameservers" % (request.data['primary_ns'], query)}
                    return Response(content, status=status.HTTP_404_NOT_FOUND)
            serializer = self.get_serializer(zone, data=request.data, partial=True)
=======
            data = request.data.copy()
            data['serialno'] = create_serialno(ZoneList.get_zoneserial())
            serializer = self.get_serializer(zone, data=data, partial=True)
>>>>>>> 33493788
            serializer.is_valid(raise_exception=True)
            serializer.save()
            location = '/zones/%s' % zone.name
            return Response(status=status.HTTP_204_NO_CONTENT, headers={'Location': location})
        except Zone.DoesNotExist:
            raise Http404

    def delete(self, request, *args, **kwargs):
        """
           DELETE - /zones/<name>
                Data required: <>
                Delete a zone
        """
        query = self.kwargs[self.lookup_field]
        try:
<<<<<<< HEAD
            zone =  self.get_queryset().get(name=query)
            for nameserver in zone.nameservers.values():
                ns = self.queryset_ns.get(name=nameserver['name'])
                if ns.zone_set.count() == 1:
                    ns.delete()
            zone.delete()
            location = '/zones/%s' % zone.name
            return Response(status=status.HTTP_204_NO_CONTENT, headers={'Location': location})
        except Zone.DoesNotExist:
            raise Http404
=======
            zone = self.get_queryset().get(name=query)
        except Zone.DoesNotExist:
            raise Http404

        for nameserver in zone.nameservers.values():
            ns = self.queryset_ns.get(name=nameserver['name'])
            if ns.zone_set.count() == 1:
                ns.delete()

        zone.delete()
        location = '/zones/%s' % zone.name
        return Response(status=status.HTTP_204_NO_CONTENT, headers={'Location': location})
>>>>>>> 33493788


class ZoneNameServerDetail(ETAGMixin, generics.GenericAPIView):
    """
        Implementation for calls going to /zones/<name>/nameservers
    """
    queryset = Zone.objects.all()
    queryset_ns = NameServer.objects.all()
    queryset_hosts = Host.objects.all()
    serializer_class = ZoneSerializer

    lookup_field = 'name'

    # TODO Authorization
    def get(self, request, *args, **kwargs):
        """
            GET - /zone/<name>/nameservers
                Data required: <>
                Returns a list of nameservers for given zone. Updates serialno afterwards
        """
        query = self.kwargs[self.lookup_field]
        try:
            zone = self.get_queryset().get(name=query)
            return Response([ns['name'] for ns in zone.nameservers.values()], status=status.HTTP_200_OK)
        except Zone.DoesNotExist:
            raise Http404

    # TODO Authorization
    def patch(self, request, *args, **kwargs):
        """
           PATCH - /zone/<name>/nameservers
              Set the nameserver list of a zone.
              Requires all the nameservers that are given and removes the old ones
        """
        query = self.kwargs[self.lookup_field]
        try:
            zone = self.get_queryset().get(name=query)

            if 'nameservers' not in request.data:
                return Response({'ERROR': 'No nameserver found in body'}, status=status.HTTP_400_BAD_REQUEST)

            # Check existing  nameservers and delete them if this zone is the only one that uses them
            for nameserver in zone.nameservers.values():
                ns = self.queryset_ns.get(name=nameserver['name'])
                if ns.zone_set.count() == 1:
                    ns.delete()
            # Clear remaining references
            zone.nameservers.clear()

            for nameserver in request.data.getlist('nameservers'):
                # Check if a hosts with the name exists
                try:
                    self.queryset_hosts.get(name=nameserver)
                    # Check if there already is a entry in the table
                    try:
                        ns = self.queryset_ns.get(name=nameserver)
                        zone.nameservers.add(ns)
                    except NameServer.DoesNotExist:
                        ns = NameServer(name=nameserver)
                        ns.save()
                        zone.nameservers.add(ns)
                except Host.DoesNotExist:
                    return Response({'ERROR': "No host entry for %s" % nameserver}, status=status.HTTP_404_NOT_FOUND)

            zone.serialno = create_serialno(ZoneList.get_zoneserial())
            zone.primary_ns = request.data.getlist('nameservers')[0]
            zone.save()
            location = 'zones/%s/nameservers' % query
            return Response(status=status.HTTP_204_NO_CONTENT, headers={'Location': location})
        except Zone.DoesNotExist:
            raise Http404
            
            
class ModelChangeLogList(generics.ListAPIView):
    queryset = ModelChangeLog.objects.all()
    serializer_class = ModelChangeLogSerializer

    def get(self, request, *args, **kwargs):
        # Return a list of available tables there are logged histories for.
        tables = list(set([value['table_name'] for value in self.queryset.values('table_name')]))
        return Response(data=tables, status=status.HTTP_200_OK)


class ModelChangeLogDetail(StrictCRUDMixin, generics.RetrieveAPIView):
    queryset = ModelChangeLog.objects.all()
    serializer_class = ModelChangeLogSerializer

    def get(self, request, *args, **kwargs):
        query_table = self.kwargs['table']
        query_row = self.kwargs['pk']
        try:
            logs_by_date = [vals for vals in self.queryset.filter(table_name=query_table,
                                                                  table_row=query_row).order_by('timestamp').values()]

            return Response(logs_by_date, status=status.HTTP_200_OK)
        except ModelChangeLog.DoesNotExist:
            raise Http404

            
class PlainTextRenderer(renderers.BaseRenderer):
    media_type = 'text/plain'
    format = 'txt'

    def render(self, data, media_type=None, renderer_context=None):
        return data


class ZoneFileDetail(generics.GenericAPIView):
    queryset = Zone.objects.all()
    renderer_classes = (PlainTextRenderer, )

    def get(self, request, *args, **kwargs):
        zone = self.get_queryset().get(name=self.kwargs['pk'])
        data = zone.zf_string()
        data += ';\n; Name servers\n;\n'
        for ns in zone.nameservers.all():
            data += ns.zf_string()
        data += ';\n; Host addresses\n;\n'
        hosts = Host.objects.all()
        for host in hosts:
            for ip in host.ipaddress.all():
                data += ip.zf_string()
            if host.hinfo is not None:
                data += host.hinfo.zf_string()
            if host.loc is not None:
                data += host.loc_string()
            for cname in host.cname.all():
                data += cname.zf_string()
            for txt in host.txt.all():
                data += txt.zf_string()
        data += ';\n; Name authority pointers\n;\n'
        naptrs = Naptr.objects.all()
        for naptr in naptrs:
            data += naptr.zf_string()
        data += ';\n; Pointers\n;\n'
        ptroverrides = PtrOverride.objects.all()
        for ptroverride in ptroverrides:
            data += ptroverride.zf_string()
        data += ';\n; Services\n;\n'
        srvs = Srv.objects.all()
        for srv in srvs:
            data += srv.zf_string()
        return Response(data)
<|MERGE_RESOLUTION|>--- conflicted
+++ resolved
@@ -564,21 +564,12 @@
 
     # TODO: Implement authentication
     def post(self, request, *args, **kwargs):
-<<<<<<< HEAD
         """
         POST - /zones
            Data required: <name>  [<nameservers>]
            Posts a zone with the first nameserver in the list as the primary_ns.
            SOA needs to be patched
         """
-
-        # Serialnumber generation
-        if ZoneList.count_day < int(time.strftime('%Y%m%d')):
-            ZoneList.count_day = int(time.strftime('%Y%m%d'))
-            ZoneList.count = 0
-
-=======
->>>>>>> 33493788
         if self.queryset.filter(name=request.data["name"]).exists():
             content = {'ERROR': 'Zone name already in use'}
             return Response(content, status=status.HTTP_409_CONFLICT)
@@ -651,18 +642,14 @@
 
         try:
             zone = Zone.objects.get(name=query)
-<<<<<<< HEAD
             # Check if primary_ns is in the zone's list of nameservers
             if "primary_ns" in request.data:
-                if request.data['primary_ns'] not in [nameserver['name'] for nameserver in zone.nameservers]:
+                if request.data['primary_ns'] not in [nameserver['name'] for nameserver in zone.nameservers.values()]:
                     content = {'ERROR': "%s is not one of %s's nameservers" % (request.data['primary_ns'], query)}
-                    return Response(content, status=status.HTTP_404_NOT_FOUND)
-            serializer = self.get_serializer(zone, data=request.data, partial=True)
-=======
+                    return Response(content, status=status.HTTP_403_FORBIDDEN)
             data = request.data.copy()
             data['serialno'] = create_serialno(ZoneList.get_zoneserial())
             serializer = self.get_serializer(zone, data=data, partial=True)
->>>>>>> 33493788
             serializer.is_valid(raise_exception=True)
             serializer.save()
             location = '/zones/%s' % zone.name
@@ -678,18 +665,6 @@
         """
         query = self.kwargs[self.lookup_field]
         try:
-<<<<<<< HEAD
-            zone =  self.get_queryset().get(name=query)
-            for nameserver in zone.nameservers.values():
-                ns = self.queryset_ns.get(name=nameserver['name'])
-                if ns.zone_set.count() == 1:
-                    ns.delete()
-            zone.delete()
-            location = '/zones/%s' % zone.name
-            return Response(status=status.HTTP_204_NO_CONTENT, headers={'Location': location})
-        except Zone.DoesNotExist:
-            raise Http404
-=======
             zone = self.get_queryset().get(name=query)
         except Zone.DoesNotExist:
             raise Http404
@@ -702,7 +677,7 @@
         zone.delete()
         location = '/zones/%s' % zone.name
         return Response(status=status.HTTP_204_NO_CONTENT, headers={'Location': location})
->>>>>>> 33493788
+
 
 
 class ZoneNameServerDetail(ETAGMixin, generics.GenericAPIView):
