import bisect
import ipaddress

from collections import defaultdict

import django.core.exceptions

from django.db import transaction
from django.http import Http404
from django.shortcuts import get_object_or_404
from rest_framework import (filters, generics, renderers, status)
from rest_framework.decorators import api_view
from rest_framework.exceptions import ParseError, MethodNotAllowed
from rest_framework.renderers import JSONRenderer
from rest_framework.response import Response
from rest_framework.views import APIView
from rest_framework_extensions.etag.mixins import ETAGMixin
from url_filter.filtersets import ModelFilterSet

from mreg.api.permissions import (IsSuperGroupMember,
                                  IsGrantedNetGroupRegexPermission,
                                  ReadOnlyForRequiredGroup, )
from mreg.api.v1.serializers import (CnameSerializer, HinfoPresetSerializer,
<<<<<<< HEAD
        HostNameSerializer, HostSerializer, HostGroupSerializer,
        HostGroupMemberSerializer,HostGroupDetailSerializer, HostSaveSerializer, IpaddressSerializer,
        MxSerializer, NameServerSerializer, NaptrSerializer,
        PtrOverrideSerializer, SrvSerializer,NetworkSerializer,
        TxtSerializer, ForwardZoneSerializer, ForwardZoneDelegationSerializer,
        ReverseZoneSerializer, ReverseZoneDelegationSerializer, ModelChangeLogSerializer,
        SshfpSerializer)
from mreg.models import (Cname, ForwardZone, ForwardZoneDelegation, HinfoPreset, Host, HostGroup, HostGroupMember,
                         Ipaddress, Mx, NameServer, Naptr, Network, PtrOverride, ReverseZone,
                         ReverseZoneDelegation, Srv, Txt, ModelChangeLog, Sshfp)

from mreg.utils import create_serialno
=======
        HostNameSerializer, HostSerializer, HostSaveSerializer,
        IpaddressSerializer, MxSerializer, NameServerSerializer,
        NaptrSerializer, PtrOverrideSerializer, SrvSerializer,
        NetworkSerializer, TxtSerializer, ForwardZoneSerializer,
        ForwardZoneDelegationSerializer, ReverseZoneSerializer,
        ReverseZoneDelegationSerializer, ModelChangeLogSerializer,
        SshfpSerializer, NetGroupRegexPermissionSerializer)
from mreg.models import (Cname, ForwardZone, ForwardZoneDelegation, HinfoPreset, Host, Ipaddress,
                         Mx, NameServer, Naptr, Network, PtrOverride, ReverseZone,
                         ReverseZoneDelegation, Srv, Txt, ModelChangeLog, Sshfp)
import mreg.models
>>>>>>> e8bf87e1

from .zonefile import ZoneFile


# These filtersets are used for applying generic filtering to all objects.
class CnameFilterSet(ModelFilterSet):
    class Meta:
        model = Cname


class HinfoFilterSet(ModelFilterSet):
    class Meta:
        model = HinfoPreset


class HostFilterSet(ModelFilterSet):
    class Meta:
        model = Host


class HostGroupFilterSet(ModelFilterSet):
    class Meta:
        model = HostGroup


class HostGroupMemberilterSet(ModelFilterSet):
    class Meta:
        model = HostGroupMember


class IpaddressFilterSet(ModelFilterSet):
    class Meta:
        model = Ipaddress


class NaptrFilterSet(ModelFilterSet):
    class Meta:
        model = Naptr


class NameServerFilterSet(ModelFilterSet):
    class Meta:
        model = NameServer


class PtrOverrideFilterSet(ModelFilterSet):
    class Meta:
        model = PtrOverride


class SshfpFilterSet(ModelFilterSet):
    class Meta:
        model = Sshfp


class SrvFilterSet(ModelFilterSet):
    class Meta:
        model = Srv


class MxFilterSet(ModelFilterSet):
    class Meta:
        model = Mx


class NetworkFilterSet(ModelFilterSet):
    class Meta:
        model = Network


class TxtFilterSet(ModelFilterSet):
    class Meta:
        model = Txt


class NetGroupRegexPermissionFilterSet(ModelFilterSet):
    class Meta:
        model = mreg.models.NetGroupRegexPermission


class ForwardZoneFilterSet(ModelFilterSet):
    class Meta:
        model = ForwardZone


class ForwardZoneDelegationFilterSet(ModelFilterSet):
    class Meta:
        model = ForwardZoneDelegation


class ReverseZoneFilterSet(ModelFilterSet):
    class Meta:
        model = ReverseZone


class ReverseZoneDelegationFilterSet(ModelFilterSet):
    class Meta:
        model = ReverseZoneDelegation


<<<<<<< HEAD
class HostGroupFilterSet(ModelFilterSet):
    class Meta:
        model = HostGroup


class HostGroupMemberFilterSet(ModelFilterSet):
    class Meta:
        model = HostGroupMember

=======
class MregMixin:

    filter_backends = (filters.SearchFilter, filters.OrderingFilter,)
    ordering_fields = '__all__'
>>>>>>> e8bf87e1


class MregRetrieveUpdateDestroyAPIView(ETAGMixin,
        generics.RetrieveUpdateDestroyAPIView):
    """
    Makes sure patch returns sempty body, 204 - No Content, and location of object.
    """

    def perform_update(self, serializer, **kwargs):
        serializer.save(**kwargs)

    def patch(self, request, *args, **kwargs):
        instance = self.get_object()
        serializer = self.get_serializer(instance, data=request.data, partial=True)
        serializer.is_valid(raise_exception=True)
        self.perform_update(serializer)

        if getattr(instance, '_prefetched_objects_cache', None):
            # If 'prefetch_related' has been applied to a queryset, we need to
            # forcibly invalidate the prefetch cache on the instance.
            instance._prefetched_objects_cache = {}

        # Currently all APIs on root path. Must adjust if we move to
        # /api/resource or /api/v1/resource etc.
        resource = request.path.split("/")[1]
        location = '/%s/%s' % (resource, getattr(instance, self.lookup_field))
        return Response(status=status.HTTP_204_NO_CONTENT, headers={'Location': location})

class HostPermissionsUpdateDestroy:

    # permission_classes = settings.MREG_PERMISSION_CLASSES
    permission_classes = (IsGrantedNetGroupRegexPermission, )

    def perform_destroy(self, instance):
        # Custom check destroy permissions
        self.check_destroy_permissions(self.request, instance)
        instance.delete()

    def perform_update(self, serializer, **kwargs):
        # Custom check update permissions
        self.check_update_permissions(self.request, serializer)
        serializer.save(**kwargs)

    def check_destroy_permissions(self, request, validated_serializer):
        for permission in self.get_permissions():
            if not permission.has_destroy_permission(request,
                                                     self,
                                                     validated_serializer):
                self.permission_denied(request)

    def check_update_permissions(self, request, validated_serializer):
        for permission in self.get_permissions():
            if not permission.has_update_permission(request,
                                                    self,
                                                    validated_serializer):
                self.permission_denied(request)


class HostPermissionsListCreateAPIView(MregMixin, generics.ListCreateAPIView):

    # permission_classes = settings.MREG_PERMISSION_CLASSES
    permission_classes = (IsGrantedNetGroupRegexPermission, )

    def perform_create(self, serializer):
        # Custom check create permissions
        self.check_create_permissions(self.request, serializer)
        serializer.save()

    def check_create_permissions(self, request, validated_serializer):
        for permission in self.get_permissions():
            if not permission.has_create_permission(request,
                                                    self,
                                                    validated_serializer):
                self.permission_denied(request)


class CnameList(HostPermissionsListCreateAPIView):
    """
    get:
    Lists all cnames / aliases.

    post:
    Creates a new cname.
    """
    queryset = Cname.objects.all()
    serializer_class = CnameSerializer
    lookup_field = 'name'

    def get_queryset(self):
        qs = super().get_queryset()
        return CnameFilterSet(data=self.request.GET, queryset=qs).filter()


class CnameDetail(HostPermissionsUpdateDestroy,
                  MregRetrieveUpdateDestroyAPIView):
    """
    get:
    Returns details for the specified cname.

    patch:
    Update parts of the cname.

    delete:
    Delete the specified cname.
    """
    queryset = Cname.objects.all()
    serializer_class = CnameSerializer
    lookup_field = 'name'


class HinfoPresetList(HostPermissionsListCreateAPIView):
    """
    get:
    Lists all hinfo presets.

    post:
    Creates a new hinfo preset.
    """
    queryset = HinfoPreset.objects.all()
    serializer_class = HinfoPresetSerializer

    def get_queryset(self):
        qs = super().get_queryset()
        return HinfoFilterSet(data=self.request.GET, queryset=qs).filter()


class HinfoPresetDetail(HostPermissionsUpdateDestroy,
                        MregRetrieveUpdateDestroyAPIView):
    """
    get:
    Returns details for a hinfo preset.

    patch:
    Update parts of a hinfo preset.

    delete:
    Delete a hinfo preset.
    """
    queryset = HinfoPreset.objects.all()
    serializer_class = HinfoPresetSerializer


class HostList(HostPermissionsListCreateAPIView):
    """
    get:
    Lists all hostnames.

    post:
    Create a new host object. Allows posting with IP address in data.
    """
    queryset = Host.objects.get_queryset().order_by('id')
    serializer_class = HostSerializer

    def get_queryset(self):
        qs = super().get_queryset()
        return HostFilterSet(data=self.request.GET, queryset=qs).filter()

    def post(self, request, *args, **kwargs):
        if "name" in request.data:
            if self.queryset.filter(name=request.data["name"]).exists():
                content = {'ERROR': 'name already in use'}
                return Response(content, status=status.HTTP_409_CONFLICT)

        hostdata = request.data.copy()

        if 'ipaddress' in hostdata:
            ipkey = hostdata['ipaddress']
            del hostdata['ipaddress']
            host = Host()
            hostserializer = HostSerializer(host, data=hostdata)

            if hostserializer.is_valid(raise_exception=True):
                with transaction.atomic():
                    hostserializer.save()
                    ipdata = {'host': host.pk, 'ipaddress': ipkey}
                    ip = Ipaddress()
                    ipserializer = IpaddressSerializer(ip, data=ipdata)
                    if ipserializer.is_valid(raise_exception=True):
                        self.perform_create(ipserializer)
                        location = '/hosts/%s' % host.name
                        return Response(status=status.HTTP_201_CREATED, headers={'Location': location})
        else:
            host = Host()
            hostserializer = HostSerializer(host, data=hostdata)
            if hostserializer.is_valid(raise_exception=True):
                self.perform_create(hostserializer)
                location = '/hosts/%s' % host.name
                return Response(status=status.HTTP_201_CREATED, headers={'Location': location})


class HostDetail(HostPermissionsUpdateDestroy,
                 MregRetrieveUpdateDestroyAPIView):
    """
    get:
    Returns details for the specified host. Includes relations like IP address/a-records, ptr-records, cnames.

    patch:
    Update parts of the host.

    delete:
    Delete the specified host.
    """
    queryset = Host.objects.all()
    serializer_class = HostSerializer
    lookup_field = 'name'

    def patch(self, request, *args, **kwargs):
        if "name" in request.data:
            if self.get_queryset().filter(name=request.data["name"]).exists():
                content = {'ERROR': 'name already in use'}
                return Response(content, status=status.HTTP_409_CONFLICT)

        host = self.get_object()
        serializer = HostSaveSerializer(host, data=request.data, partial=True)

        if serializer.is_valid(raise_exception=True):
            self.perform_update(serializer)
            location = '/hosts/%s' % host.name
            return Response(status=status.HTTP_204_NO_CONTENT, headers={'Location': location})


<<<<<<< HEAD
class HostGroupList(generics.ListCreateAPIView):
    """
    get:
    Lists all hostgroups in use.

    post:
    Creates a new hostgroup object.
    """
    queryset = HostGroup.objects.get_queryset()
    serializer_class = HostGroupSerializer
    filter_backends = (filters.OrderingFilter,)
    ordering_fields = '__all__'

    def get_queryset(self):
        qs = super().get_queryset()
        return HostGroupFilterSet(data=self.request.GET, queryset=qs).filter()


    def post(self, request, *args, **kwargs):
        if "name" in request.data:
            if self.queryset.filter(name=request.data['name']).exists():
                content = {'ERROR': 'hostgroup name already in use'}
                return Response(content, status=status.HTTP_409_CONFLICT)

        serializer = self.get_serializer(data=request.data)
        serializer.is_valid(raise_exception=True)
        serializer.save()
        location = '/hostgroups/%s' % serializer.validated_data['name']
        return Response(status=status.HTTP_201_CREATED, headers={'Location': location})


class HostGroupDetail(MregRetrieveUpdateDestroyAPIView):
    """
    get:
    Returns details for the specified hostgroup. Includes hostgroup and hosts that are members.

    patch:
    Updates part of hostgroup.

    delete:
    Delete the specified hostgroup.
    """
    queryset = HostGroup.objects.all()
    serializer_class = HostGroupSerializer

    def get_object(self, queryset=queryset):
        return get_object_or_404(HostGroup, name=self.kwargs['pk'])

    def patch(self, request, *args, **kwargs):
        query = self.kwargs['pk']

        if "name" in request.data:
            if self.queryset.filter(name=request.data["name"]).exists():
                content = {'ERROR': 'name already in use'}
                return Response(content, status=status.HTTP_409_CONFLICT)

        hostgroup = get_object_or_404(Hostgroup, name=query)
        serializer = hostgroupserializer(hostgroup, data=request.data, partial=True)

        if serializer.is_valid(raise_exception=True):
            serializer.save()
            location = '/hostgroups/%s' % hostgroup.name
            return Response(status=status.HTTP_204_NO_CONTENT, headers={'Location': location})


class IpaddressList(generics.ListCreateAPIView):
=======
class IpaddressList(HostPermissionsListCreateAPIView):
>>>>>>> e8bf87e1
    """
    get:
    Lists all ipaddresses in use.

    post:
    Creates a new ipaddress object. Requires an existing host.
    """
    queryset = Ipaddress.objects.get_queryset().order_by('id')
    serializer_class = IpaddressSerializer

    def get_queryset(self):
        qs = super().get_queryset()
        return IpaddressFilterSet(data=self.request.GET, queryset=qs).filter()


class IpaddressDetail(HostPermissionsUpdateDestroy,
                      MregRetrieveUpdateDestroyAPIView):
    """
    get:
    Returns details for the specified Ipaddress object by {id}.

    patch:
    Update parts of the ipaddress.

    delete:
    Delete the specified ipaddress.
    """

    queryset = Ipaddress.objects.all()
    serializer_class = IpaddressSerializer


class MxList(HostPermissionsListCreateAPIView):
    """
    get:
    Returns a list of all MX-records.

    post:
    Create a new MX-record.
    """

    queryset = Mx.objects.get_queryset().order_by('id')
    serializer_class = MxSerializer

    def get_queryset(self):
        qs = super().get_queryset()
        return MxFilterSet(data=self.request.GET, queryset=qs).filter()


class MxDetail(HostPermissionsUpdateDestroy,
               MregRetrieveUpdateDestroyAPIView):
    """
     get:
     List details for a MX-record.

     patch:
     Update parts of a MX-record.

     delete:
     Deletes a MX-record.
     """
    queryset = Mx.objects.all()
    serializer_class = MxSerializer


class NaptrList(HostPermissionsListCreateAPIView):
    """
    get:
    List all Naptr-records.

    post:
    Create a new Naptr-record.
    """
    queryset = Naptr.objects.all()
    serializer_class = NaptrSerializer

    def get_queryset(self):
        qs = super().get_queryset()
        return NaptrFilterSet(data=self.request.GET, queryset=qs).filter()


class NaptrDetail(HostPermissionsUpdateDestroy,
                  MregRetrieveUpdateDestroyAPIView):
    """
    get:
    Returns details for the specified Naptr-record.

    patch:
    Update parts of the specified Naptr-record.

    delete:
    Delete the specified Naptr-record.
    """
    queryset = Naptr.objects.all()
    serializer_class = NaptrSerializer


class NameServerList(HostPermissionsListCreateAPIView):
    """
    get:
    List all nameserver-records.

    post:
    Create a new nameserver-record.
    """

    queryset = NameServer.objects.all()
    serializer_class = NameServerSerializer

    def get_queryset(self):
        qs = super().get_queryset()
        return NameServerFilterSet(data=self.request.GET, queryset=qs).filter()


class NameServerDetail(HostPermissionsUpdateDestroy,
                       MregRetrieveUpdateDestroyAPIView):
    """
    get:
    Returns details for the specified nameserver-record.

    patch:
    Update parts of the specified nameserver-record.

    delete:
    Delete the specified nameserver-record.
    """
    queryset = NameServer.objects.all()
    serializer_class = NameServerSerializer


class PtrOverrideList(HostPermissionsListCreateAPIView):
    """
    get:
    List all ptr-overrides.

    post:
    Create a new ptr-override.
    """
    queryset = PtrOverride.objects.get_queryset().order_by('id')
    serializer_class = PtrOverrideSerializer

    def get_queryset(self):
        qs = super().get_queryset()
        return PtrOverrideFilterSet(data=self.request.GET, queryset=qs).filter()


class PtrOverrideDetail(HostPermissionsUpdateDestroy,
                        MregRetrieveUpdateDestroyAPIView):
    """
    get:
    Returns details for the specified ptr-override.

    patch:
    Update parts of the specified ptr-override.

    delete:
    Delete the specified ptr-override.
    """
    queryset = PtrOverride.objects.all()
    serializer_class = PtrOverrideSerializer


class SshfpList(HostPermissionsListCreateAPIView):
    """
    get:
    List all sshfp records.

    post:
    Create a new sshfp record.
    """
    queryset = Sshfp.objects.get_queryset().order_by('id')
    serializer_class = SshfpSerializer

    def get_queryset(self):
        qs = super().get_queryset()
        return SshfpFilterSet(data=self.request.GET, queryset=qs).filter()


class SshfpDetail(HostPermissionsUpdateDestroy,
                  MregRetrieveUpdateDestroyAPIView):
    """
    get:
    Returns details for the specified sshfp.

    patch:
    Update parts of the specified sshfp.

    delete:
    Delete the specified sshfp.
    """
    queryset = Sshfp.objects.all()
    serializer_class = SshfpSerializer


class SrvList(HostPermissionsListCreateAPIView):
    """
    get:
    List all service records.

    post:
    Create a new service record.
    """
    queryset = Srv.objects.all()
    serializer_class = SrvSerializer

    def get_queryset(self):
        qs = super().get_queryset()
        return SrvFilterSet(data=self.request.GET, queryset=qs).filter()


class SrvDetail(HostPermissionsUpdateDestroy,
                MregRetrieveUpdateDestroyAPIView):
    """
    get:
    Returns details for the specified srvice record.

    patch:
    Update parts of the specified service record.

    delete:
    Delete the specified service record.
    """
    queryset = Srv.objects.all()
    serializer_class = SrvSerializer


def _get_iprange(kwargs):
    """
    Helper function to get the range from the params dict.
    :param kwargs: kwargs
    :return: The iprange as a string, or raises an error
    """
    try:
        ip = kwargs['ip']
        mask = kwargs['range']
        iprange = '%s/%s' % (ip, mask)
        ipaddress.ip_network(iprange)
        return iprange
    except ValueError as error:
        raise ParseError(detail=str(error))


def _overlap_check(range, exclude=None):
    try:
        network = ipaddress.ip_network(range)
    except ValueError as error:
        raise ParseError(detail=str(error))

    overlap = Network.objects.filter(network__net_overlaps=network)
    if exclude:
        overlap = overlap.exclude(id=exclude.id)
    if overlap:
        info = ", ".join(map(str,overlap))
        return Response({'ERROR': 'Network overlaps with: {}'.format(info)},
                        status=status.HTTP_409_CONFLICT)

class NetworkList(generics.ListCreateAPIView):
    """
    list:
    Returns a list of networks

    post:
    Create a new network. The new network can't overlap with any existing networks.
    """
    queryset = Network.objects.all()
    serializer_class = NetworkSerializer
    permission_classes = ( IsSuperGroupMember | ReadOnlyForRequiredGroup, )

    def post(self, request, *args, **kwargs):
        error = _overlap_check(request.data['network'])
        if error:
            return error
        serializer = self.get_serializer(data=request.data)
        serializer.is_valid(raise_exception=True)
        network = serializer.create()
        ip_network = network.network
        # Changed the default value of reserved if the size of the network is too low
        if ip_network.num_addresses <= 4:
            network.reserved = min(2, ip_network.num_addresses)
        self.perform_create(network)
        location = '/networks/%s' % request.data
        return Response(status=status.HTTP_201_CREATED, headers={'Location': location})


    def get_queryset(self):
        """
        Applies filtering to the queryset
        :return: filtered list of networks
        """
        qs = super().get_queryset()
        return NetworkFilterSet(data=self.request.GET, queryset=qs).filter()


class NetworkDetail(MregRetrieveUpdateDestroyAPIView):
    """
    get:
    List details for a network.

    patch:
    Partially update a network. Updating a zone's range is not allowed

    delete:
    Deletes a network unless it has IP addresses that are still in use
    """
    queryset = Network.objects.all()
    serializer_class = NetworkSerializer
    permission_classes = (IsSuperGroupMember | ReadOnlyForRequiredGroup, )

    lookup_field = 'network'

    def patch(self, request, *args, **kwargs):
        network = self.get_object()
        if 'network' in request.data:
            error = _overlap_check(request.data['network'], exclude=network)
            if error:
                return error
        serializer = self.get_serializer(network, data=request.data, partial=True)
        serializer.is_valid(raise_exception=True)
        self.perform_update(serializer)
        location = '/networks/%s' % network.network
        return Response(status=status.HTTP_204_NO_CONTENT, headers={'Location': location})

    def delete(self, request, *args, **kwargs):
        network = self.get_object()
        used_ipaddresses = network.get_used_ipaddresses()
        if used_ipaddresses:
            return Response({'ERROR': 'Network contains IP addresses that are in use'}, status=status.HTTP_409_CONFLICT)

        self.perform_destroy(network)
        return Response(status=status.HTTP_204_NO_CONTENT)

@api_view()
def network_by_ip(request, *args, **kwargs):
    try:
        ip = ipaddress.ip_address(kwargs['ip'])
    except ValueError as error:
        raise ParseError(detail=str(error))
    network = get_object_or_404(Network, network__net_contains=ip)
    serializer = NetworkSerializer(network)
    return Response(serializer.data, status=status.HTTP_200_OK)


@api_view()
def network_first_unused(request, *args, **kwargs):
    network = get_object_or_404(Network, network=kwargs['network'])
    ip = network.get_first_unused()
    if ip:
        return Response(ip, status=status.HTTP_200_OK)
    else:
        content = {'ERROR': 'No available IPs'}
        return Response(content, status=status.HTTP_404_NOT_FOUND)

def _network_ptroverride_list(kwargs):
    network = get_object_or_404(Network, network=kwargs['network'])
    from_ip = str(network.network.network_address)
    to_ip = str(network.network.broadcast_address)
    return PtrOverride.objects.filter(ipaddress__range=(from_ip, to_ip))


@api_view()
def network_ptroverride_list(request, *args, **kwargs):
    ptrs = _network_ptroverride_list(kwargs)
    ptr_list = [ i.ipaddress for i in ptrs ]
    return Response(ptr_list, status=status.HTTP_200_OK)


@api_view()
def network_ptroverride_host_list(request, *args, **kwargs):
    ptrs = _network_ptroverride_list(kwargs)
    ret = dict()
    info =  ptrs.values_list('host__name', 'ipaddress')
    for host, ip in sorted(info, key=lambda i: ipaddress.ip_address(i[1])):
        ret[ip] = host
    return Response(ret, status=status.HTTP_200_OK)


@api_view()
def network_reserved_list(request, *args, **kwargs):
    network = get_object_or_404(Network, network=kwargs['network'])
    reserved = list(map(str, sorted(network.get_reserved_ipaddresses())))
    return Response(reserved, status=status.HTTP_200_OK)


@api_view()
def network_used_count(request, *args, **kwargs):
    network = get_object_or_404(Network, network=kwargs['network'])
    return Response(network.get_used_ipaddress_count(), status=status.HTTP_200_OK)


@api_view()
def network_used_list(request, *args, **kwargs):
    network = get_object_or_404(Network, network=kwargs['network'])
    used_ipaddresses = list(map(str, sorted(network.get_used_ipaddresses())))
    return Response(used_ipaddresses, status=status.HTTP_200_OK)


@api_view()
def network_used_host_list(request, *args, **kwargs):
    network = get_object_or_404(Network, network=kwargs['network'])
    ret = defaultdict(list)
    info =  network._get_used_ipaddresses().values_list('host__name', 'ipaddress')
    for host, ip in sorted(info, key=lambda i: ipaddress.ip_address(i[1])):
        bisect.insort(ret[ip], host)
    return Response(ret, status=status.HTTP_200_OK)


@api_view()
def network_unused_count(request, *args, **kwargs):
    network = get_object_or_404(Network, network=kwargs['network'])
    unused_ipaddresses = network.get_unused_ipaddresses()
    return Response(len(unused_ipaddresses), status=status.HTTP_200_OK)


@api_view()
def network_unused_list(request, *args, **kwargs):
    network = get_object_or_404(Network, network=kwargs['network'])
    unused_ipaddresses = list(map(str, sorted(network.get_unused_ipaddresses())))
    return Response(unused_ipaddresses, status=status.HTTP_200_OK)


class TxtList(HostPermissionsListCreateAPIView):
    """
    get:
    Returns a list of all txt-records.

    post:
    Create a new txt-record.
    """

    queryset = Txt.objects.get_queryset().order_by('id')
    serializer_class = TxtSerializer

    def get_queryset(self):
        qs = super().get_queryset()
        return TxtFilterSet(data=self.request.GET, queryset=qs).filter()


class TxtDetail(HostPermissionsUpdateDestroy,
                MregRetrieveUpdateDestroyAPIView):
    """
     get:
     List details for a txt-record.

     patch:
     Update parts of a txt-record.

     delete:
     Deletes a txt-record.
     """
    queryset = Txt.objects.all()
    serializer_class = TxtSerializer


def _validate_nameservers(names):
    if not names:
        raise ParseError(detail="No nameservers submitted")

    done = set()
    for name in names:
        if name in done:
            raise ParseError(detail=f"Nameserver {name} is used multiple times")
        try:
            NameServer.validate_name(name)
        except django.core.exceptions.ValidationError as error:
            raise ParseError(detail=str(error))
        done.add(name)


def _update_parent_zone(qs, zonename):
    """Try to figure if the zone name is a sub zone, and if so, set
       the parent zone's updated attribute to True to make sure it
       will be in the next zonefile export."""
    splitted = zonename.split(".")[1:]
    names = set(qs.values_list('name', flat=True))
    for i in range(len(splitted)):
        name = ".".join(splitted[i:])
        if name in names:
            zone = qs.get(name=name)
            zone.updated = True
            zone.save()
            break


class ZoneList(generics.ListCreateAPIView):
    """
    get:
    Returns a list of all zones.

    post:
    Create a zone. The primary_ns field is a list where the first element will be the primary nameserver.

    """

    lookup_field = 'name'
    serializer_class = ForwardZoneSerializer
    permission_classes = (IsSuperGroupMember | ReadOnlyForRequiredGroup, )

    def _get_forward(self):
        self.queryset = ForwardZone.objects.all().order_by('id')
        qs = super(ZoneList, self).get_queryset()
        return ForwardZoneFilterSet(data=self.request.GET, queryset=qs).filter()

    def _get_reverse(self):
        self.queryset = ReverseZone.objects.all().order_by('id')
        qs = super(ZoneList, self).get_queryset()
        self.serializer_class = ReverseZoneSerializer
        return ReverseZoneFilterSet(data=self.request.GET, queryset=qs).filter()

    def get_queryset(self, name=None):
        """
        #Applies filtering to the queryset
        #:return: filtered list of zones
        """

        if name:
            if name.endswith(".arpa"):
                return self._get_reverse()
            else:
                return self._get_forward()

    def list(self, request):
        # TODO: non paginated response.
        ret = []
        for qs in (self._get_forward(), self._get_reverse()):
            serializer = self.serializer_class(qs, many=True)
            ret.extend(serializer.data)
        return Response(ret)

    def post(self, request, *args, **kwargs):
        qs = self.get_queryset(name=request.data[self.lookup_field])
        if qs.filter(name=request.data["name"]).exists():
            content = {'ERROR': 'Zone name already in use'}
            return Response(content, status=status.HTTP_409_CONFLICT)
        # A copy is required since the original is immutable
        nameservers = request.data.getlist('primary_ns')
        _validate_nameservers(nameservers)
        data = request.data.copy()
        data['primary_ns'] = nameservers[0]
        serializer = self.get_serializer(data=data)
        serializer.is_valid(raise_exception=True)
        zone = serializer.create()
        self.perform_create(zone)
        zone.update_nameservers(nameservers)
        _update_parent_zone(qs, zone.name)
        location = f"/zones/{zone.name}"
        return Response(status=status.HTTP_201_CREATED, headers={'Location': location})


class ZoneDelegationList(generics.ListCreateAPIView):
    """
    get:
    Returns a list of all the zone's delegations.

    post:
    Create a delegation for the zone.
    """

    lookup_field = 'name'
    serializer_class = ForwardZoneDelegationSerializer
    permission_classes = ( IsSuperGroupMember | ReadOnlyForRequiredGroup, )

    def get_queryset(self):
        """
        #Applies filtering to the queryset
        #:return: filtered list of zones delegation for the parent zone
        """

        zonename = self.kwargs[self.lookup_field]
        if zonename.endswith(".arpa"):
            self.parentzone = get_object_or_404(ReverseZone, name=zonename)
            self.queryset = self.parentzone.delegations.all().order_by('id')
            self.serializer_class = ReverseZoneDelegationSerializer
            qs = super().get_queryset()
            return ReverseZoneFilterSet(data=self.request.query_params, queryset=qs).filter()
        else:
            self.parentzone = get_object_or_404(ForwardZone, name=zonename)
            self.queryset = self.parentzone.delegations.all().order_by('id')
            qs = super().get_queryset()
            return ForwardZoneFilterSet(data=self.request.query_params, queryset=qs).filter()

    def post(self, request, *args, **kwargs):
        qs = self.get_queryset()
        if qs.filter(name=request.data[self.lookup_field]).exists():
            content = {'ERROR': 'Zone name already in use'}
            return Response(content, status=status.HTTP_409_CONFLICT)

        nameservers = request.data.getlist('nameservers')
        _validate_nameservers(nameservers)
        data = request.data.copy()
        data['zone'] = self.parentzone.pk
        serializer = self.get_serializer(data=data)
        serializer.is_valid(raise_exception=True)
        delegation = serializer.create()
        self.perform_create(delegation)
        delegation.update_nameservers(nameservers)
        self.parentzone.updated = True
        self.parentzone.save()
        location = f"/zones/{self.parentzone.name}/delegations/{delegation.name}"
        return Response(status=status.HTTP_201_CREATED, headers={'Location': location})


class ZoneDetail(MregRetrieveUpdateDestroyAPIView):
    """
    get:
    List details for a zone.

    patch:
    Update parts of a zone.
    Nameservers need to be patched through /zones/<name>/nameservers. primary_ns needs to be a nameserver of the zone

    delete:
    Delete a zone.
    """

    lookup_field = 'name'
    serializer_class = ForwardZoneSerializer
    permission_classes = ( IsSuperGroupMember | ReadOnlyForRequiredGroup, )

    def get_queryset(self):
        zonename = self.kwargs[self.lookup_field]

        if zonename.endswith(".arpa"):
            self.queryset = ReverseZone.objects.all()
            self.serializer_class = ReverseZoneSerializer
        else:
            self.queryset = ForwardZone.objects.all()
        return super().get_queryset()

    def patch(self, request, *args, **kwargs):
        query = self.kwargs[self.lookup_field]

        if "name" in request.data:
            content = {'ERROR': 'Not allowed to change name'}
            return Response(content, status=status.HTTP_403_FORBIDDEN)

        if "nameservers" in request.data:
            content = {'ERROR': 'Not allowed to patch nameservers, use /zones/{}/nameservers'.format(query)}
            return Response(content, status=status.HTTP_403_FORBIDDEN)

        zone = self.get_object()
        # Check if primary_ns is in the zone's list of nameservers
        if "primary_ns" in request.data:
            if request.data['primary_ns'] not in [nameserver.name for nameserver in zone.nameservers.all()]:
                content = {'ERROR': "%s is not one of %s's nameservers" % (request.data['primary_ns'], query)}
                return Response(content, status=status.HTTP_403_FORBIDDEN)
        serializer = self.get_serializer(zone, data=request.data, partial=True)
        serializer.is_valid(raise_exception=True)
        self.perform_update(serializer, updated=True)
        location = f"/zones/{zone.name}"
        return Response(status=status.HTTP_204_NO_CONTENT, headers={'Location': location})

    def delete(self, request, *args, **kwargs):
        zone = self.get_object()
        zone.remove_nameservers()
        zone.delete()
        _update_parent_zone(self.get_queryset(), zone.name)
        location = f"/zones/{zone.name}"
        return Response(status=status.HTTP_204_NO_CONTENT, headers={'Location': location})


class ZoneDelegationDetail(MregRetrieveUpdateDestroyAPIView):

    lookup_field = 'delegation'
    serializer_class = ForwardZoneDelegationSerializer
    permission_classes = ( IsSuperGroupMember | ReadOnlyForRequiredGroup, )

    def get_queryset(self):
        zonename = self.kwargs[self.lookup_field]
        parentname = self.kwargs['name']

        if zonename.endswith(".arpa"):
            self.parentzone = get_object_or_404(ReverseZone, name=parentname)
            self.queryset = ReverseZoneDelegation.objects.all()
            self.serializer_class = ReverseZoneDelegationSerializer
        else:
            self.parentzone = get_object_or_404(ForwardZone, name=parentname)
            self.queryset = ForwardZoneDelegation.objects.all()
        return super().get_queryset()

    def get_object(self):
        query = self.kwargs[self.lookup_field]
        zone = get_object_or_404(self.get_queryset(), name=query)
        self.check_object_permissions(self.request, zone)
        return zone

    def get(self, request, *args, **kwargs):
        zone = self.get_object()
        serializer = self.get_serializer(zone)
        return Response(serializer.data, status=status.HTTP_200_OK)

    def patch(self, request, *args, **kwargs):
        raise MethodNotAllowed()

    def delete(self, request, *args, **kwargs):
        zone = self.get_object()
        zone.remove_nameservers()
        zone.delete()
        # Also update the parent zone's updated attribute
        self.parentzone.updated = True
        self.parentzone.save()
        location = f"/zones/{zone.zone.name}/delegations/{zone.name}"
        return Response(status=status.HTTP_204_NO_CONTENT, headers={'Location': location})


class ZoneNameServerDetail(MregRetrieveUpdateDestroyAPIView):
    """
    get:
    Returns a list of nameservers for a given zone.

    patch:
    Set the nameserver list of a zone. Requires all the nameservers of the zone
    and removes the ones not mentioned.
    """

    lookup_field = 'name'
    serializer_class = ForwardZoneSerializer
    permission_classes = ( IsSuperGroupMember | ReadOnlyForRequiredGroup, )

    def get_queryset(self):
        zonename = self.kwargs[self.lookup_field]

        if zonename.endswith(".arpa"):
            self.queryset = ReverseZone.objects.all()
            self.serializer_class = ReverseZoneSerializer
        else:
            self.queryset = ForwardZone.objects.all()
        return super().get_queryset()

    def get(self, request, *args, **kwargs):
        zone = self.get_object()
        return Response([ns.name for ns in zone.nameservers.all()], status=status.HTTP_200_OK)

    def patch(self, request, *args, **kwargs):
        if 'primary_ns' not in request.data:
            return Response({'ERROR': 'No nameserver found in body'}, status=status.HTTP_400_BAD_REQUEST)
        zone = self.get_object()
        nameservers = request.data.getlist('primary_ns')
        _validate_nameservers(nameservers)
        zone.update_nameservers(nameservers)
        zone.primary_ns = request.data.getlist('primary_ns')[0]
        zone.updated = True
        self.perform_update(zone)
        location = f"/zones/{zone.name}/nameservers"
        return Response(status=status.HTTP_204_NO_CONTENT, headers={'Location': location})


class NetGroupRegexPermissionList(MregMixin, generics.ListCreateAPIView):
    """
    """

    queryset = mreg.models.NetGroupRegexPermission.objects.all().order_by('id')
    serializer_class = NetGroupRegexPermissionSerializer
    permission_classes = ( IsSuperGroupMember | ReadOnlyForRequiredGroup, )

    def get_queryset(self):
        qs = super().get_queryset()
        return NetGroupRegexPermissionFilterSet(data=self.request.GET, queryset=qs).filter()


class NetGroupRegexPermissionDetail(MregRetrieveUpdateDestroyAPIView):
    """
    """

    queryset = mreg.models.NetGroupRegexPermission.objects.all().order_by('id')
    serializer_class = NetGroupRegexPermissionSerializer
    permission_classes = ( IsSuperGroupMember | ReadOnlyForRequiredGroup, )


class ModelChangeLogList(generics.ListAPIView):
    """
    get:
    Lists the models/tables with registered entries. To access the history of an object, GET /{tablename}/{object-id}

    post:
    Not used. Saving objects to history is handled by signals internally.
    """
    queryset = ModelChangeLog.objects.all()
    serializer_class = ModelChangeLogSerializer

    def get(self, request, *args, **kwargs):
        # Return a list of available tables there are logged histories for.
        tables = list(set([value['table_name'] for value in self.queryset.values('table_name')]))
        return Response(data=tables, status=status.HTTP_200_OK)


class ModelChangeLogDetail(generics.RetrieveAPIView):
    """
    get:
    Retrieve all log entries for an object in a table.

    patch:
    Not implemented. Changing a log entry doesn't really make sense, and log entries are handles internally.
    """
    queryset = ModelChangeLog.objects.all()
    serializer_class = ModelChangeLogSerializer

    def get(self, request, *args, **kwargs):
        query_table = self.kwargs['table']
        query_row = self.kwargs['pk']
        try:
            logs_by_date = [vals for vals in self.queryset.filter(table_name=query_table,
                                                                  table_row=query_row).order_by('timestamp').values()]

            return Response(logs_by_date, status=status.HTTP_200_OK)
        except ModelChangeLog.DoesNotExist:
            raise Http404


def _get_ips_by_range(iprange):
    network = ipaddress.ip_network(iprange)
    from_ip = str(network.network_address)
    to_ip = str(network.broadcast_address)
    return Ipaddress.objects.filter(ipaddress__range=(from_ip, to_ip))


def _dhcphosts_by_range(iprange):
    ips = _get_ips_by_range(iprange)
    ips = ips.exclude(macaddress='').order_by('ipaddress')
    ips = ips.values('host__name', 'ipaddress', 'macaddress')
    return Response(ips)

class DhcpHostsAllV4(generics.GenericAPIView):

    def get(self, request, *args, **kwargs):
        return _dhcphosts_by_range('0.0.0.0/0')


class DhcpHostsAllV6(generics.GenericAPIView):

    def get(self, request, *args, **kwargs):
        return _dhcphosts_by_range('::/0')


class DhcpHostsByRange(generics.GenericAPIView):

    def get(self, request, *args, **kwargs):
        return _dhcphosts_by_range(_get_iprange(kwargs))


def _dhcpv6_hosts_by_ipv4(iprange):
    """
    Find all hosts which have both an ipv4 and ipv6 address,
    and where the ipv4 address has a mac assosicated.
    Future fun: limit to hosts which have only one ipv4 and ipv6 address?
    """
    ipv4 = _get_ips_by_range(iprange)
    ipv4 = ipv4.exclude(macaddress='')
    ipv4 = ipv4.select_related('host')
    ipv4_host_ids = [ip.host.id for ip in ipv4]
    ipv4_host2mac = dict([(hostname, mac) for hostname, mac in
                          ipv4.values_list('host__name', 'macaddress')])
    ipv6 = _get_ips_by_range('::/0')
    ipv6 = ipv6.filter(macaddress='')
    ipv6 = ipv6.filter(host__in=ipv4_host_ids).order_by('ipaddress')
    ret = []
    for hostname, ip in ipv6.values_list('host__name', 'ipaddress'):
        ret.append({'host__name': hostname, 'ipaddress': ip,
                    'macaddress': ipv4_host2mac[hostname]})
    return Response(ret)


class DhcpHostsV4ByV6(APIView):

    renderer_classes = (JSONRenderer, )

    def get(self, request, *args, **kwargs):
        if 'ip' in kwargs:
            iprange = _get_iprange(kwargs)
        else:
            iprange = '0.0.0.0/0'
        return _dhcpv6_hosts_by_ipv4(iprange)


class PlainTextRenderer(renderers.TemplateHTMLRenderer):
    """
    Custom renderer used for outputting plaintext.
    """
    media_type = 'text/plain'
    format = 'txt'

    def render(self, data, media_type=None, renderer_context=None):
        # Utilize TemplateHTMLRenderer's exception handling
        if type(data) is dict:
            return super().render(data, accepted_media_type=None,
                                  renderer_context=renderer_context)
        return data.encode(self.charset)


class ZoneFileDetail(generics.GenericAPIView):
    """
    Handles a DNS zone file in plaintext.

    get:
    Generate zonefile for a given zone.
    """

    renderer_classes = (PlainTextRenderer, )
    lookup_field = 'name'

    def get_queryset(self):
        zonename = self.kwargs[self.lookup_field]

        if zonename.endswith(".arpa"):
            self.queryset = ReverseZone.objects.all()
        else:
            self.queryset = ForwardZone.objects.all()
        return super().get_queryset()

    def get(self, request, *args, **kwargs):
        zone = self.get_object()
        # XXX: a force argument to force serialno update?
        zone.update_serialno()
        zonefile = ZoneFile(zone)
        return Response(zonefile.generate())


class HostGroupList(generics.ListCreateAPIView):
    """
    get:
    Lists all hostgroups in use.

    post:
    Creates a new hostgroup object.
    """
    queryset = HostGroup.objects.get_queryset()
    serializer_class = HostGroupSerializer
    filter_backends = (filters.OrderingFilter,)
    ordering_fields = '__all__'

    def get_queryset(self):
        qs = super().get_queryset()
        return HostGroupFilterSet(data=self.request.GET, queryset=qs).filter()


    def post(self, request, *args, **kwargs):
        if "name" in request.data:
            if self.queryset.filter(name=request.data['name']).exists():
                content = {'ERROR': 'hostgroup name already in use'}
                return Response(content, status=status.HTTP_409_CONFLICT)

        serializer = self.get_serializer(data=request.data)
        serializer.is_valid(raise_exception=True)
        serializer.save()
        location = '/hostgroups/%s' % serializer.validated_data['name']
        return Response(status=status.HTTP_201_CREATED, headers={'Location': location})


class HostGroupDetail(MregRetrieveUpdateDestroyAPIView):
    """
    get:
    Returns details for the specified hostgroup. Includes hostgroups that are members.

    patch:
    Updates part of hostgroup.

    delete:
    Delete the specified hostgroup.
    """
    queryset = HostGroup.objects.all()
    serializer_class = HostGroupDetailSerializer

    def get_object(self, queryset=queryset):
        return get_object_or_404(HostGroup, name=self.kwargs['pk'])

    def patch(self, request, *args, **kwargs):
        query = self.kwargs['pk']
        hostgroup = get_object_or_404(HostGroup, name=query)
        serializer = HostGroupDetailSerializer(hostgroup, data=request.data, partial=True)
        serializer.is_valid(raise_exception=True)
        serializer.save()
        location = '/hostgroups/%s' % serializer.validated_data['name']
        return Response(status=status.HTTP_201_CREATED, headers={'Location': location})<|MERGE_RESOLUTION|>--- conflicted
+++ resolved
@@ -21,21 +21,8 @@
                                   IsGrantedNetGroupRegexPermission,
                                   ReadOnlyForRequiredGroup, )
 from mreg.api.v1.serializers import (CnameSerializer, HinfoPresetSerializer,
-<<<<<<< HEAD
-        HostNameSerializer, HostSerializer, HostGroupSerializer,
-        HostGroupMemberSerializer,HostGroupDetailSerializer, HostSaveSerializer, IpaddressSerializer,
-        MxSerializer, NameServerSerializer, NaptrSerializer,
-        PtrOverrideSerializer, SrvSerializer,NetworkSerializer,
-        TxtSerializer, ForwardZoneSerializer, ForwardZoneDelegationSerializer,
-        ReverseZoneSerializer, ReverseZoneDelegationSerializer, ModelChangeLogSerializer,
-        SshfpSerializer)
-from mreg.models import (Cname, ForwardZone, ForwardZoneDelegation, HinfoPreset, Host, HostGroup, HostGroupMember,
-                         Ipaddress, Mx, NameServer, Naptr, Network, PtrOverride, ReverseZone,
-                         ReverseZoneDelegation, Srv, Txt, ModelChangeLog, Sshfp)
-
-from mreg.utils import create_serialno
-=======
         HostNameSerializer, HostSerializer, HostSaveSerializer,
+        HostGroupSerializer, HostGroupDetailSerializer,
         IpaddressSerializer, MxSerializer, NameServerSerializer,
         NaptrSerializer, PtrOverrideSerializer, SrvSerializer,
         NetworkSerializer, TxtSerializer, ForwardZoneSerializer,
@@ -43,10 +30,10 @@
         ReverseZoneDelegationSerializer, ModelChangeLogSerializer,
         SshfpSerializer, NetGroupRegexPermissionSerializer)
 from mreg.models import (Cname, ForwardZone, ForwardZoneDelegation, HinfoPreset, Host, Ipaddress,
+                         HostGroup, HostGroupMember,
                          Mx, NameServer, Naptr, Network, PtrOverride, ReverseZone,
                          ReverseZoneDelegation, Srv, Txt, ModelChangeLog, Sshfp)
 import mreg.models
->>>>>>> e8bf87e1
 
 from .zonefile import ZoneFile
 
@@ -147,7 +134,6 @@
         model = ReverseZoneDelegation
 
 
-<<<<<<< HEAD
 class HostGroupFilterSet(ModelFilterSet):
     class Meta:
         model = HostGroup
@@ -157,12 +143,10 @@
     class Meta:
         model = HostGroupMember
 
-=======
 class MregMixin:
 
     filter_backends = (filters.SearchFilter, filters.OrderingFilter,)
     ordering_fields = '__all__'
->>>>>>> e8bf87e1
 
 
 class MregRetrieveUpdateDestroyAPIView(ETAGMixin,
@@ -384,7 +368,6 @@
             return Response(status=status.HTTP_204_NO_CONTENT, headers={'Location': location})
 
 
-<<<<<<< HEAD
 class HostGroupList(generics.ListCreateAPIView):
     """
     get:
@@ -450,10 +433,7 @@
             return Response(status=status.HTTP_204_NO_CONTENT, headers={'Location': location})
 
 
-class IpaddressList(generics.ListCreateAPIView):
-=======
 class IpaddressList(HostPermissionsListCreateAPIView):
->>>>>>> e8bf87e1
     """
     get:
     Lists all ipaddresses in use.
