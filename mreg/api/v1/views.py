--- conflicted
+++ resolved
@@ -8,9 +8,6 @@
 from rest_framework import status
 import ipaddress, time
 
-
-
-
 class CnameList(generics.ListCreateAPIView):
     queryset = Cname.objects.all()
     serializer_class = CnameSerializer
@@ -41,27 +38,11 @@
 
     # TODO Authentication
     def post(self, request):
-<<<<<<< HEAD
         if "name" in request.data:
             if self.queryset.filter(name=request.data["name"]).exists():
                 content = {'ERROR': 'name already in use'}
                 return Response(content, status=status.HTTP_409_CONFLICT)
 
-        ipaddress = request.data['ipaddress']
-        hostdata = QueryDict.copy(request.data)
-        del hostdata['ipaddress']
-        host = Hosts()
-        hostserializer = HostsSerializer(host, data=hostdata)
-        if hostserializer.is_valid(raise_exception=True):
-            hostserializer.save()
-            location = '/hosts/' + host.name
-            ipdata = {'hostid': host.pk, 'ipaddress': ipaddress}
-            ip = Ipaddress()
-            ipserializer = IpaddressSerializer(ip, data=ipdata)
-            if ipserializer.is_valid(raise_exception=True):
-                ipserializer.save()
-            return Response(hostserializer.data, status=status.HTTP_201_CREATED, headers={'Location': location})
-=======
         if 'ipaddress' in request.data:
             ipaddress = request.data['ipaddress']
             hostdata = QueryDict.copy(request.data)
@@ -84,8 +65,6 @@
                 hostserializer.save()
                 location = '/hosts/' + host.name
                 return Response(hostserializer.data, status=status.HTTP_201_CREATED, headers={'Location': location})
->>>>>>> fc5eaac9
-
 
 class HostDetail(ETAGMixin, generics.RetrieveUpdateDestroyAPIView):
     queryset = Hosts.objects.all()
