--- conflicted
+++ resolved
@@ -338,19 +338,12 @@
     queryset = Srv.objects.all()
     serializer_class = SrvSerializer
 
-
-<<<<<<< HEAD
 class SubnetList(generics.ListAPIView):
     """
     Implementation for calls going to /subnets
     """
-    queryset = Subnets.objects.all()
-=======
-class SubnetList(generics.ListCreateAPIView):
     queryset = Subnet.objects.all()
->>>>>>> 4ce21b50
     serializer_class = SubnetSerializer
-
 
     def post(self, request, *args, **kwargs):
         """
@@ -405,17 +398,11 @@
 
         return self.overlap_check(subnet.supernet())
 
-
-<<<<<<< HEAD
 class SubnetDetail(ETAGMixin, generics.GenericAPIView):
     """
     Implementation for calls going to /subnets/<range>
     """
-    queryset = Subnets.objects.all()
-=======
-class SubnetDetail(ETAGMixin, generics.RetrieveUpdateDestroyAPIView):
     queryset = Subnet.objects.all()
->>>>>>> 4ce21b50
     serializer_class = SubnetSerializer
 
     lookup_field = 'range'
@@ -432,9 +419,9 @@
         mask = self.kwargs['range']
         iprange = '%s/%s' % (ip, mask)
 
-        invalid_range = self.isnt_range(iprange)
-        if invalid_range:
-            return invalid_range
+        valid_range = self.is_range(iprange)
+        if not valid_range:
+            return valid_range
 
         # Returns a list of used IP addresses on a given subnet.
         if request.META.get('QUERY_STRING') == 'used_list':
@@ -467,7 +454,7 @@
             return valid_range
 
         if 'range' in request.data:
-            return Response({'ERROR': 'Not allowed to change range'}, status=status.HTTP_409_CONFLICT)
+            return Response({'ERROR': 'Not allowed to change range'}, status=status.HTTP_403_FORBIDDEN)
 
         try:
             subnet = Subnet.objects.get(range=iprange)
@@ -475,7 +462,7 @@
             serializer = self.get_serializer(subnet, data=request.data, partial=True)
             serializer.is_valid(raise_exception=True)
             serializer.save()
-            location = '/subnets/%s' % subnet.range
+            location = '/subnets/%s' % iprange
             return Response(status=status.HTTP_204_NO_CONTENT, headers={'Location': location})
         except Subnet.DoesNotExist:
             raise Http404
@@ -489,9 +476,10 @@
         ip = self.kwargs['ip']
         mask = self.kwargs['range']
         iprange = '%s/%s' % (ip, mask)
-        invalid_range = self.isnt_range(iprange)
-        if invalid_range:
-            return invalid_range
+
+        valid_range = self.is_range(iprange)
+        if not valid_range:
+            return valid_range
 
         used_ipaddresses = self.get_used_ipaddresses_on_subnet(iprange)
         if used_ipaddresses:
@@ -508,7 +496,7 @@
     def is_range(self, iprange):
         """
         Helper function to check if given string isn't a valid range
-        :param iprange:
+        :param iprange: the IP range
         :return: true or a response with an error that describes what's wrong with the string
         """
         try:
@@ -546,9 +534,12 @@
     queryset = Txt.objects.all()
     serializer_class = TxtSerializer
 
-
-class ZoneList(generics.ListCreateAPIView):
+class ZoneList(generics.ListAPIView):
+    """
+    Implementation for calls going to /zones
+    """
     queryset = Zone.objects.all()
+    queryset_hosts = Host.objects.all()
     queryset_ns = NameServer.objects.all()
     serializer_class = ZoneSerializer
 
@@ -556,11 +547,23 @@
     count = 0
 
     def get_queryset(self):
+        """
+            Applies filtering to the queryset
+            :return: filtered list of zones
+        """
         qs = super(ZoneList, self).get_queryset()
         return ZoneFilterSet(data=self.request.GET, queryset=qs).filter()
 
     # TODO: Implement authentication
     def post(self, request, *args, **kwargs):
+        """
+        POST - /zones
+           Data required: <name>  [<nameservers>]
+           Posts a zone with the first nameserver in the list as the primary_ns.
+           SOA needs to be patched
+        """
+
+        # Serialnumber generation
         if ZoneList.count_day < int(time.strftime('%Y%m%d')):
             ZoneList.count_day = int(time.strftime('%Y%m%d'))
             ZoneList.count = 0
@@ -569,6 +572,7 @@
             content = {'ERROR': 'Zone name already in use'}
             return Response(content, status=status.HTTP_409_CONFLICT)
 
+        # A copy is required since the original is immutable
         data = request.data.copy()
         data['primary_ns'] = data['nameservers'] if isinstance(request.data['nameservers'], str) else data['nameservers'][0]
         data['serialno'] = "%s%02d" % (time.strftime('%Y%m%d'), self.count)
@@ -579,36 +583,53 @@
         zone = serializer.create()
         zone.save()
 
+        # Check if nameserver is an existing host and add it as a nameserver to the zone
         for nameserver in request.POST.getlist('nameservers'):
             try:
-                ns = self.queryset_ns.get(name=nameserver)
-                zone.nameservers.add(ns.nsid)
-            except NameServer.DoesNotExist:
-                ns = NameServer(name=nameserver)
-                ns.save()
-                zone.nameservers.add(ns.nsid)
+                host = self.queryset_hosts.get(name=nameserver)
+                try:
+                    ns = self.queryset_ns.get(name=nameserver)
+                    zone.nameservers.add(ns.nsid)
+                except NameServer.DoesNotExist:
+                    ns = NameServer(name=nameserver)
+                    ns.save()
+                    zone.nameservers.add(ns.nsid)
+            except Host.DoesNotExist:
+                content = {'ERROR': 'No host entry for %s' % nameserver}
+                return Response(content, status=status.HTTP_404_NOT_FOUND)
         zone.save()
         return Response(status=status.HTTP_201_CREATED, headers={'Location': '/zones/%s' % data['name']})
 
 
-class ZoneDetail(ETAGMixin, generics.RetrieveUpdateDestroyAPIView):
+class ZoneDetail(ETAGMixin, generics.RetrieveAPIView):
+    """
+        Implementation for calls going to /zones/<name>
+    """
     queryset = Zone.objects.all()
+    queryset_hosts = Zone.objects.all()
     queryset_ns = NameServer.objects.all()
     serializer_class = ZoneSerializer
     lookup_field = 'name'
 
     # TODO: Implement authentication
     def patch(self, request, *args, **kwargs):
+        """
+            PATCH - /zones/<name>
+               Data required: <email> <primary_ns ><serialno> <refresh> <retry> <expire> <ttl> <>
+               Patch the SOA of a zone
+               Nameservers need to be patched through /zones/<name>/nameservers
+        """
         query = self.kwargs[self.lookup_field]
-        if "name" in request.data:
-            content = {'ERROR': 'Not allowed to change name'}
-            return Response(content, status=status.HTTP_403_FORBIDDEN)
 
         if "zoneid" in request.data:
             if self.queryset.filter(zoneid=request.data["zoneid"]).exists():
                 content = {'ERROR': 'zoneid already in use'}
                 return Response(content, status=status.HTTP_409_CONFLICT)
 
+        if "name" in request.data:
+            content = {'ERROR': 'Not allowed to change name'}
+            return Response(content, status=status.HTTP_403_FORBIDDEN)
+
         if "serialno" in request.data:
             if self.queryset.filter(serialno=request.data["serialno"]).exists():
                 content = {'ERROR': 'serialno already in use'}
@@ -620,6 +641,11 @@
 
         try:
             zone = Zone.objects.get(name=query)
+            # Check if primary_ns is in the zone's list of nameservers
+            if "primary_ns" in request.data:
+                if request.data['primary_ns'] not in [nameserver['name'] for nameserver in zone.nameservers]:
+                    content = {'ERROR': "%s is not one of %s's nameservers" % (request.data['primary_ns'], query)}
+                    return Response(content, status=status.HTTP_404_NOT_FOUND)
             serializer = self.get_serializer(zone, data=request.data, partial=True)
             serializer.is_valid(raise_exception=True)
             serializer.save()
@@ -629,28 +655,43 @@
             raise Http404
 
     def delete(self, request, *args, **kwargs):
+        """
+           DELETE - /zones/<name>
+                Data required: <>
+                Delete a zone
+        """
         query = self.kwargs[self.lookup_field]
-        zone =  self.get_queryset().get(name=query)
-
-        for nameserver in zone.nameservers.values():
-            ns = self.queryset_ns.get(name=nameserver['name'])
-            if ns.zones_set.count() == 1:
-                ns.delete()
-
-        zone.delete()
-        location = '/zones/%s' % zone.name
-        return Response(status=status.HTTP_204_NO_CONTENT, headers={'Location': location})
+        try:
+            zone =  self.get_queryset().get(name=query)
+            for nameserver in zone.nameservers.values():
+                ns = self.queryset_ns.get(name=nameserver['name'])
+                if ns.zone_set.count() == 1:
+                    ns.delete()
+            zone.delete()
+            location = '/zones/%s' % zone.name
+            return Response(status=status.HTTP_204_NO_CONTENT, headers={'Location': location})
+        except Zone.DoesNotExist:
+            raise Http404
 
 
 class ZoneNameServerDetail(ETAGMixin, generics.GenericAPIView):
+    """
+        Implementation for calls going to /zones/<name>/nameservers
+    """
     queryset = Zone.objects.all()
     queryset_ns = NameServer.objects.all()
+    queryset_hosts = Host.objects.all()
     serializer_class = ZoneSerializer
 
     lookup_field = 'name'
 
     # TODO Authorization
     def get(self, request, *args, **kwargs):
+        """
+            GET - /zone/<name>/nameservers
+                Data required: <>
+                Returns a list of nameservers for given zone. Updates serialno afterwards
+        """
         query = self.kwargs[self.lookup_field]
         try:
             zone = self.get_queryset().get(name=query)
@@ -660,12 +701,17 @@
 
     # TODO Authorization
     def patch(self, request, *args, **kwargs):
+        """
+           PATCH - /zone/<name>/nameservers
+              Set the nameserver list of a zone.
+              Requires all the nameservers that are given and removes the old ones
+        """
         query = self.kwargs[self.lookup_field]
         try:
             zone = self.get_queryset().get(name=query)
 
             if 'nameservers' not in request.data:
-                return Response({'ERROR': 'No NS name found in body'}, status=status.HTTP_400_BAD_REQUEST)
+                return Response({'ERROR': 'No nameserver found in body'}, status=status.HTTP_400_BAD_REQUEST)
 
             # Check existing  nameservers and delete them if this zone is the only one that uses them
             for nameserver in zone.nameservers.values():
@@ -676,13 +722,19 @@
             zone.nameservers.clear()
 
             for nameserver in request.data.getlist('nameservers'):
+                # Check if a hosts with the name exists
                 try:
-                    ns = self.queryset_ns.get(name=nameserver)
-                    zone.nameservers.add(ns)
-                except NameServer.DoesNotExist:
-                    ns = NameServer(name=nameserver)
-                    ns.save()
-                    zone.nameservers.add(ns.nsid)
+                    self.queryset_hosts.get(name=nameserver)
+                    # Check if there already is a entry in the table
+                    try:
+                        ns = self.queryset_ns.get(name=nameserver)
+                        zone.nameservers.add(ns)
+                    except NameServer.DoesNotExist:
+                        ns = NameServer(name=nameserver)
+                        ns.save()
+                        zone.nameservers.add(ns)
+                except Host.DoesNotExist:
+                    return Response({'ERROR': "No host entry for %s" % nameserver}, status=status.HTTP_404_NOT_FOUND)
 
             zone.serialno = "%s%02d" % (time.strftime('%Y%m%d'), ZoneList.count)
             ZoneList.count += 1
