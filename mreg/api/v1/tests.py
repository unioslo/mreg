--- conflicted
+++ resolved
@@ -459,7 +459,16 @@
         self.assertEqual(response.status_code, 204)
         self.assertEqual(response['Location'], '/hosts/nytt-navn')
 
-<<<<<<< HEAD
+    def test_hosts_patch_400_bad_request(self):
+        """Patching with invalid data should return 400"""
+        self.host_sample.save()
+        client = APIClient()
+        response = client.patch('/hosts/dette-er-en-host/', data={'this': 'is', 'so': 'wrong'})
+        resp = client.get('/hosts/dette-er-en-host/')
+        host = Hosts.objects.get(contact='ulvik@usit.uio.no')
+        print(host.name)
+        self.assertEqual(response.status_code, 400)
+
 
 class APIZonesTestCase(TestCase):
     """"This class defines the test suite for api/zones """
@@ -487,9 +496,9 @@
             expire=800,
             ttl=300
         )
-        self.post_data_with_taken_name = {'name': 'matnat.uio.no', 'ns': ['ns1.uio.no'], 'email': 'hostmaster@uio.no', 'refresh': 400, 'retry': 300, 'expire': 800, 'ttl': 150}
-        self.post_data_one = {'name': 'hf.uio.no', 'ns': ['ns1.uio.no'], 'email': 'hostmaster@uio.no', 'refresh': 400, 'retry': 300, 'expire': 800, 'ttl': 150}
-        self.post_data_two = {'name': 'sv.uio.no', 'ns': ['ns1.uio.no'], 'email': 'hostmaster@uio.no', 'refresh': 400, 'retry': 300, 'expire': 800, 'ttl': 150}
+        self.post_data_with_taken_name = {'name': 'matnat.uio.no', 'ns': ['ns1.uio.no'], 'email': 'hostmaster@uio.no', 'refresh': 400, 'retry': 300, 'expire': 800, 'ttl': 350}
+        self.post_data_one = {'name': 'hf.uio.no', 'ns': ['ns1.uio.no'], 'email': 'hostmaster@uio.no', 'refresh': 400, 'retry': 300, 'expire': 800, 'ttl': 350}
+        self.post_data_two = {'name': 'sv.uio.no', 'ns': ['ns1.uio.no'], 'email': 'hostmaster@uio.no', 'refresh': 400, 'retry': 300, 'expire': 800, 'ttl': 350}
         self.patch_data_with_name = {'name': 'new-name', 'contact': 'updated@mail.com'}
         self.patch_data_with_serialno_in_use = {'serialno': '2018070500', 'contact': 'updated@mail.com'}
         self.patch_data_with_zoneid_in_use = {'zoneid': '1', 'contact': 'updated@mail.com'}
@@ -580,15 +589,4 @@
         self.assertEqual(response.status_code, 404)
 
     def test_zones_403_forbidden(self):
-        """"Deleting an entry with registered entries should require force"""
-=======
-    def test_hosts_patch_400_bad_request(self):
-        """Patching with invalid data should return 400"""
-        self.host_sample.save()
-        client = APIClient()
-        response = client.patch('/hosts/dette-er-en-host/', data={'this': 'is', 'so': 'wrong'})
-        resp = client.get('/hosts/dette-er-en-host/')
-        host = Hosts.objects.get(contact='ulvik@usit.uio.no')
-        print(host.name)
-        self.assertEqual(response.status_code, 400)
->>>>>>> c4a54d0d
+        """"Deleting an entry with registered entries should require force"""