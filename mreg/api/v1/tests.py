--- conflicted
+++ resolved
@@ -449,62 +449,54 @@
         self.post_data_name = {'name': 'skrutrekker.uio.no', "ipaddress" : '127.0.0.2', 'contact': 'hostmaster@uio.no'}
         self.host_one.save()
         self.host_two.save()
+        self.client = APIClient()
 
     def test_hosts_get_200_ok(self):
         """"Getting an existing entry should return 200"""
-        client = APIClient()
-        response = client.get('/hosts/%s/' % (self.host_one.name))
+        response = self.client.get('/hosts/%s/' % (self.host_one.name))
         self.assertEqual(response.status_code, 200)
 
     def test_hosts_get_404_not_found(self):
         """"Getting a non-existing entry should return 404"""
-        client = APIClient()
-        response = client.get('/hosts/nonexistent.uio.no/')
+        response = self.client.get('/hosts/nonexistent.uio.no/')
         self.assertEqual(response.status_code, 404)
 
     def test_hosts_post_201_created(self):
         """"Posting a new host should return 201 and location"""
-        client = APIClient()
-        response = client.post('/hosts/', self.post_data)
+        response = self.client.post('/hosts/', self.post_data)
         self.assertEqual(response.status_code, 201)
         self.assertEqual(response['Location'], '/hosts/%s' % (self.post_data['name']))
 
     def test_hosts_post_409_conflict_name(self):
         """"Posting a new host with a name already in use should return 409"""
-        client = APIClient()
-        response = client.post('/hosts/', self.post_data_name)
+        response = self.client.post('/hosts/', self.post_data_name)
         self.assertEqual(response.status_code, 409)
 
     def test_hosts_patch_204_no_content(self):
         """Patching an existing and valid entry should return 204 and Location"""
-        client = APIClient()
-        response = client.patch('/hosts/%s/' % (self.host_one.name), self.patch_data)
+        response = self.client.patch('/hosts/%s/' % (self.host_one.name), self.patch_data)
         self.assertEqual(response.status_code, 204)
         self.assertEqual(response['Location'], '/hosts/%s' % (response.data['name']))
 
     def test_hosts_patch_400_bad_request(self):
         """Patching with invalid data should return 400"""
-        client = APIClient()
-        response = client.patch('/hosts/%s/' % (self.host_one.name), data={'this': 'is', 'so': 'wrong'})
+        response = self.client.patch('/hosts/%s/' % (self.host_one.name), data={'this': 'is', 'so': 'wrong'})
         self.assertEqual(response.status_code, 400)
 
     def test_hosts_patch_404_not_found(self):
         """Patching a non-existing entry should return 404"""
-        client = APIClient()
-        response = client.patch('/hosts/feil-navn/', self.patch_data)
+        response = self.client.patch('/hosts/feil-navn/', self.patch_data)
         self.assertEqual(response.status_code, 404)
 
     def test_hosts_patch_409_conflict_name(self):
         """Patching an entry with a name that already exists should return 409"""
-        client = APIClient()
-        response = client.patch('/hosts/%s/' % (self.host_one.name), {'name': self.host_two.name})
+        response = self.client.patch('/hosts/%s/' % (self.host_one.name), {'name': self.host_two.name})
         self.assertEqual(response.status_code, 409)
 
     def test_hosts_patch_409_conflict_hostid(self):
         """"Patching a host with a name already in use should return 409"""
-        client = APIClient()
-        response = client.get('/hosts/%s/' % (self.host_one.name))
-        response = client.patch('/hosts/%s/' % (self.host_one.name), {'hostid': response.data['hostid']})
+        response = self.client.get('/hosts/%s/' % (self.host_one.name))
+        response = self.client.patch('/hosts/%s/' % (self.host_one.name), {'hostid': response.data['hostid']})
         self.assertEqual(response.status_code, 409)
 
 
@@ -530,85 +522,74 @@
         self.ns_one.save()
         self.ns_two.save()
         self.zone_one.save()
+        self.client = APIClient()
 
     def test_zones_get_404_not_found(self):
         """"Getting a non-existing entry should return 404"""
-        client = APIClient()
-        response = client.get('/zones/nonexisting.uio.no/')
+        response = self.client.get('/zones/nonexisting.uio.no/')
         self.assertEqual(response.status_code, 404)
 
     def test_zones_get_200_ok(self):
         """"Getting an existing entry should return 200"""
-        client = APIClient()
-        response = client.get('/zones/%s/' % (self.zone_one.name))
+        response = self.client.get('/zones/%s/' % (self.zone_one.name))
         self.assertEqual(response.status_code, 200)
 
     def test_zones_post_409_name_conflict(self):
         """"Posting a entry that uses a name that is already taken should return 409"""
-        client = APIClient()
-        response = client.patch('/zones/%s/' % (self.zone_one.name))
-        response = client.post('/zones/', {'name' : response.data['name']})
+        response = self.client.patch('/zones/%s/' % (self.zone_one.name))
+        response = self.client.post('/zones/', {'name' : response.data['name']})
         self.assertEqual(response.status_code, 409)
 
     def test_zones_post_201_created(self):
         """"Posting a new zone should return 201 and location"""
-        client = APIClient()
-        response = client.post('/zones/', self.post_data_one)
+        response = self.client.post('/zones/', self.post_data_one)
         self.assertEqual(response.status_code, 201)
         self.assertEqual(response['Location'], '/zones/%s' % (self.post_data_one['name']))
 
     def test_zones_post_serialno(self):
         """serialno should be based on the current date and a sequential number"""
-        client = APIClient()
-        client.post('/zones/', self.post_data_one)
-        client.post('/zones/', self.post_data_two)
-        response_one = client.get('/zones/%s/' % (self.post_data_one['name']))
-        response_two = client.get('/zones/%s/' % (self.post_data_two['name']))
+        self.client.post('/zones/', self.post_data_one)
+        self.client.post('/zones/', self.post_data_two)
+        response_one = self.client.get('/zones/%s/' % (self.post_data_one['name']))
+        response_two = self.client.get('/zones/%s/' % (self.post_data_two['name']))
         self.assertEqual(response_one.data['serialno'], response_two.data['serialno'] - 1)
 
     def test_zones_patch_403_forbidden_name(self):
         """"Trying to patch the name of an entry should return 403"""
-        client = APIClient()
-        response = client.patch('/zones/%s/' % (self.zone_one.name))
-        response = client.patch('/zones/%s/' % (self.zone_one.name), {'name' : response.data['name']})
+        response = self.client.patch('/zones/%s/' % (self.zone_one.name))
+        response = self.client.patch('/zones/%s/' % (self.zone_one.name), {'name' : response.data['name']})
         self.assertEqual(response.status_code, 403)
 
     def test_zones_patch_404_not_found(self):
         """"Patching a non-existing entry should return 404"""
-        client = APIClient()
-        response = client.patch('/zones/nonexisting.uio.no/', self.patch_data)
+        response = self.client.patch('/zones/nonexisting.uio.no/', self.patch_data)
         self.assertEqual(response.status_code, 404)
 
     def test_zones_patch_409_conflict_zoneid(self):
         """"Patching a entry with a zoneid already in use should return 409"""
-        client = APIClient()
-        response = client.patch('/zones/%s/' % (self.zone_one.name))
-        response = client.patch('/zones/%s/' % (self.zone_one.name), {'zoneid' : response.data['zoneid']})
+        response = self.client.patch('/zones/%s/' % (self.zone_one.name))
+        response = self.client.patch('/zones/%s/' % (self.zone_one.name), {'zoneid' : response.data['zoneid']})
         self.assertEqual(response.status_code, 409)
 
     def test_zones_patch_409_conflict_serialno(self):
         """"Patching a entry with a serialno already in use should return 409"""
-        client = APIClient()
-        response = client.patch('/zones/%s/' % (self.zone_one.name))
-        response = client.patch('/zones/%s/' % (self.zone_one.name), {'serialno' : response.data['serialno']})
+        response = self.client.patch('/zones/%s/' % (self.zone_one.name))
+        response = self.client.patch('/zones/%s/' % (self.zone_one.name), {'serialno' : response.data['serialno']})
         self.assertEqual(response.status_code, 409)
 
     def test_zones_patch_204_no_content(self):
         """"Patching an existing entry with valid data should return 204"""
-        client = APIClient()
-        response = client.patch('/zones/%s/' % (self.zone_one.name), self.patch_data)
+        response = self.client.patch('/zones/%s/' % (self.zone_one.name), self.patch_data)
         self.assertEqual(response.status_code, 204)
 
     def test_zones_delete_204_no_content(self):
         """"Deleting an existing entry with no conflicts should return 204"""
-        client = APIClient()
-        response = client.delete('/zones/%s/' % (self.zone_one.name))
+        response = self.client.delete('/zones/%s/' % (self.zone_one.name))
         self.assertEqual(response.status_code, 204)
 
     def test_zones_404_not_found(self):
         """"Deleting a non-existing entry should return 404"""
-        client = APIClient()
-        response = client.delete('/zones/nonexisting.uio.no/')
+        response = self.client.delete('/zones/nonexisting.uio.no/')
         self.assertEqual(response.status_code, 404)
 
     def test_zones_403_forbidden(self):
@@ -625,68 +606,60 @@
         self.ns_two = Ns(name='ns2.uio.no', ttl=400)
         self.ns_one.save()
         self.ns_two.save()
+        self.client = APIClient()
 
     def test_zones_ns_get_200_ok(self):
         """"Getting the list of nameservers of a existing zone should return 200"""
-        client = APIClient()
-        response = client.post('/zones/', self.post_data)
-        response = client.get('/zones/%s/nameservers/' % (self.post_data['name']))
+        response = self.client.post('/zones/', self.post_data)
+        response = self.client.get('/zones/%s/nameservers/' % (self.post_data['name']))
         self.assertEqual(response.status_code, 200)
 
     def test_zones_ns_get_404_not_found(self):
         """"Getting the list of nameservers of a non-existing zone should return 404"""
-        client = APIClient()
-        response = client.delete('/zones/nonexisting.uio.no/nameservers/')
+        response = self.client.delete('/zones/nonexisting.uio.no/nameservers/')
         self.assertEqual(response.status_code, 404)
 
     def test_zones_ns_patch_204_no_content(self):
         """"Patching the list of nameservers with an existing nameserver should return 204"""
-        client = APIClient()
-        client.post('/zones/', self.post_data)
-        response = client.patch('/zones/%s/nameservers/' % (self.post_data['name']), {'name': self.ns_one.name})
+        self.client.post('/zones/', self.post_data)
+        response = self.client.patch('/zones/%s/nameservers/' % (self.post_data['name']), {'name': self.ns_one.name})
         self.assertEqual(response.status_code, 204)
 
     def test_zones_ns_patch_400_bad_request(self):
         """"Patching the list of nameservers with a bad request body should return 404"""
-        client = APIClient()
-        client.post('/zones/', self.post_data)
-        response = client.patch('/zones/%s/nameservers/' % (self.post_data['name']), {'garbage': self.ns_one.name})
+        self.client.post('/zones/', self.post_data)
+        response = self.client.patch('/zones/%s/nameservers/' % (self.post_data['name']), {'garbage': self.ns_one.name})
         self.assertEqual(response.status_code, 400)
 
     def test_zones_ns_patch_404_not_found(self):
         """"Patching the list of nameservers with a non-existing nameserver should return 404"""
-        client = APIClient()
-        client.post('/zones/', self.post_data)
-        response = client.patch('/zones/%s/nameservers/' % (self.post_data['name']), {'name': 'nonexisting-ns.uio.no'})
+        self.client.post('/zones/', self.post_data)
+        response = self.client.patch('/zones/%s/nameservers/' % (self.post_data['name']), {'name': 'nonexisting-ns.uio.no'})
         self.assertEqual(response.status_code, 404)
 
     def test_zones_ns_delete_204_no_content_zone(self):
         """Deleting a nameserver from an existing zone should return 204"""
-        client = APIClient()
-        client.post('/zones/', self.post_data)
-        response = client.patch('/zones/%s/nameservers/' % (self.post_data['name']), {'name': self.ns_one.name})
+        self.client.post('/zones/', self.post_data)
+        response = self.client.patch('/zones/%s/nameservers/' % (self.post_data['name']), {'name': self.ns_one.name})
         self.assertEqual(response.status_code, 204)
-        response = client.delete('/zones/%s/nameservers/' % (self.post_data['name']), {'name': self.ns_one.name })
+        response = self.client.delete('/zones/%s/nameservers/' % (self.post_data['name']), {'name': self.ns_one.name })
         self.assertEqual(response.status_code, 204)
 
     def test_zones_ns_delete_400_bad_request(self):
         """Deleting a nameserver from an existing zone should return 204"""
-        client = APIClient()
-        client.post('/zones/', self.post_data)
-        response = client.delete('/zones/%s/nameservers/' % (self.post_data['name']), {'garbage': self.ns_one.name})
+        self.client.post('/zones/', self.post_data)
+        response = self.client.delete('/zones/%s/nameservers/' % (self.post_data['name']), {'garbage': self.ns_one.name})
         self.assertEqual(response.status_code, 400)
 
     def test_zones_ns_delete_404_not_found_zone(self):
         """Deleting a nameserver from a non-existing zone should return 404"""
-        client = APIClient()
-        response = client.delete('/zones/nonexisting.uio.no/nameservers/', {'name': self.ns_one.name })
+        response = self.client.delete('/zones/nonexisting.uio.no/nameservers/', {'name': self.ns_one.name })
         self.assertEqual(response.status_code, 404)
 
     def test_zones_ns_delete_404_not_found_ns(self):
         """Deleting a non-existing nameserver from a zone should return 404"""
-        client = APIClient()
-        client.post('/zones/', self.post_data)
-        response = client.delete('/zones/%s/nameservers/' % (self.post_data['name']), {'name' : 'ns3.uio.no'} )
+        self.client.post('/zones/', self.post_data)
+        response = self.client.delete('/zones/%s/nameservers/' % (self.post_data['name']), {'name' : 'ns3.uio.no'} )
         self.assertEqual(response.status_code, 404)
 
 
@@ -700,15 +673,15 @@
         self.ns_two = Ns(name='ns2.uio.no', ttl=400)
         self.ns_one.save()
         self.ns_two.save()
+        self.client = APIClient()
 
     def test_nameservers_delete_204_no_content(self):
         """Deleting a nameserver should remove the mentions of it in the zones too"""
-        client = APIClient()
-        response = client.post('/zones/', self.post_data)
+        response = self.client.post('/zones/', self.post_data)
         self.assertEqual(response.status_code, 201)
-        response = client.delete('/nameservers/%s/' % (self.ns_two.nsid))
+        response = self.client.delete('/nameservers/%s/' % (self.ns_two.nsid))
         self.assertEqual(response.status_code, 204)
-        response = client.get('/zones/%s/' % (self.post_data['name']))
+        response = self.client.get('/zones/%s/' % (self.post_data['name']))
         self.assertEqual(response.data['nameservers'], [])
 
 
@@ -718,7 +691,6 @@
 
     def setUp(self):
         """Define the test client and other test variables."""
-        self.client = APIClient()
         self.host_one = Hosts(name='some-host',
                               contact='some.email@some.domain.no',
                               ttl=300,
@@ -749,8 +721,9 @@
                                'ipaddress': '129.240.203.197'}
         self.post_data_full_conflict = {'hostid': self.host_one.hostid,
                                         'ipaddress': '129.240.111.112'}
-
         self.patch_data_ip = {'ipaddress': '129.240.203.198'}
+
+        self.client = APIClient()
 
     def test_ipaddress_get_200_ok(self):
         """"Getting an existing entry should return 200"""
@@ -794,7 +767,6 @@
         """Patching an entry with an ip that already exists should return 409"""
         response = self.client.patch('/ipaddresses/%s/' % self.ipaddress_one.ipaddress,
                                 {'ipaddress': self.ipaddress_two.ipaddress})
-<<<<<<< HEAD
         self.assertEqual(response.status_code, 409)
 
 
@@ -849,56 +821,46 @@
             'vlan': '435',
             'dns_delegated': 'False',
         }
+        self.client = APIClient()
 
     def test_subnets_post_201_createdt(self):
         """Posting a subnet should return 201"""
-        client = APIClient()
-        response = client.post('/subnets/', self.post_data)
+        response = self.client.post('/subnets/', self.post_data)
         self.assertEqual(response.status_code, 201)
 
     def test_subnets_post_400_bad_request_ip(self):
         """Posting a subnet with a range that has a malformed IP should return 400"""
-        client = APIClient()
-        response = client.post('/subnets/', self.post_data_bad_ip)
+        response = self.client.post('/subnets/', self.post_data_bad_ip)
         self.assertEqual(response.status_code, 400)
 
     def test_subnets_post_400_bad_request_mask(self):
         """Posting a subnet with a range that has a malformed mask should return 400"""
-        client = APIClient()
-        response = client.post('/subnets/', self.post_data_bad_mask)
+        response = self.client.post('/subnets/', self.post_data_bad_mask)
         self.assertEqual(response.status_code, 400)
 
     def test_subnets_get_200_ok(self):
         """GET on an existing ip-range should return 200 OK."""
-        client = APIClient()
-        response = client.get('/subnets/%s/' % self.subnet_sample.range)
+        response = self.client.get('/subnets/%s/' % self.subnet_sample.range)
         self.assertEqual(response.status_code, 200)
         
     def test_subnets_patch_204_no_content(self):
         """Patching an existing and valid entry should return 204 and Location"""
-        client = APIClient()
-        response = client.patch('/subnets/%s/' % self.subnet_sample.range, self.patch_data)
+        response = self.client.patch('/subnets/%s/' % self.subnet_sample.range, self.patch_data)
         self.assertEqual(response.status_code, 204)
         self.assertEqual(response['Location'], '/subnets/%s/' % (response.data['range']))
 
     def test_subnets_patch_400_bad_request(self):
         """Patching with invalid data should return 400"""
-        client = APIClient()
-        response = client.patch('/subnets/%s/' % self.subnet_sample.range,
+        response = self.client.patch('/subnets/%s/' % self.subnet_sample.range,
                                      data={'this': 'is', 'so': 'wrong'})
         self.assertEqual(response.status_code, 400)
 
     def test_subnets_patch_404_not_found(self):
         """Patching a non-existing entry should return 404"""
-        client = APIClient()
-        response = client.patch('/subnets/193.101.168.0/29/', self.patch_data)
+        response = self.client.patch('/subnets/193.101.168.0/29/', self.patch_data)
         self.assertEqual(response.status_code, 404)
 
     def test_subnets_patch_409_conflict_range(self):
         """Patching an entry with a range that is already in use should return 409"""
-        client = APIClient()
-        response = client.patch('/subnets/%s/' % self.subnet_sample.range, data=self.patch_data_range)
-        self.assertEqual(response.status_code, 409)
-=======
-        self.assertEqual(response.status_code, 409)
->>>>>>> 4aab30cc
+        response = self.client.patch('/subnets/%s/' % self.subnet_sample.range, data=self.patch_data_range)
+        self.assertEqual(response.status_code, 409)