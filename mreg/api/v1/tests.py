--- conflicted
+++ resolved
@@ -381,7 +381,6 @@
         self.assertEqual(response.status_code, 409)
 
 
-<<<<<<< HEAD
 class APIHostsAutoTxtRecords(MregAPITestCase):
 
     data =  {'name': 'host.example.org', 'contact': 'mail@example.org'}
@@ -402,7 +401,8 @@
         response = self.client.get('/hosts/%s' % self.data['name']).json()
         txts = tuple(map(itemgetter('txt'), response['txts']))
         self.assertEqual(txts, list(settings.TXT_AUTO_RECORDS.values())[0])
-=======
+
+                              
 class APIHinfoTestCase(MregAPITestCase):
     """Test HinfoPresets and hinfo field on Host"""
 
@@ -455,7 +455,6 @@
     def test_patch_add_invalid_hinfo_to_host_400_bad_request(self):
         ret = self.client.patch(f'/hosts/{self.host.name}', {'hinfo': 12345788})
         self.assertEqual(ret.status_code, 400)
->>>>>>> ef1f0cbd
 
 
 class APIMxTestcase(MregAPITestCase):
