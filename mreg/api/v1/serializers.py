--- conflicted
+++ resolved
@@ -69,14 +69,11 @@
         fields = ('hostid', 'ipaddress', 'macaddress')
 
     def validate(self, data):
-<<<<<<< HEAD
         invalid_keys = set(self.initial_data.keys()) - set(self.fields.keys())
         if invalid_keys:
             raise serializers.ValidationError('invalid keys passed into serializer: {0}'.format(invalid_keys))
-=======
-        key_validate(self)
-        data = {key: nonify(value) for key, value in data.items()}
->>>>>>> 4aab30cc
+        key_validate(self)
+        data = {key: nonify(value) for key, value in data.items()}
         return data
 
 
