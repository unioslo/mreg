from django.db import models
from mreg.validators import *
from django.core.exceptions import ValidationError


class Zones(models.Model):
    zoneid = models.AutoField(primary_key=True, serialize=True)
    name = models.TextField(unique=True)
    primary_ns = models.TextField()
    nameservers = models.ManyToManyField(Ns)
    email = models.EmailField(blank=True, null=True)
    serialno = models.BigIntegerField(blank=True, null=True, validators=[validate_zones_serialno])
    refresh = models.IntegerField(blank=True, null=True)
    retry = models.IntegerField(blank=True, null=True)
    expire = models.IntegerField(blank=True, null=True)
    ttl = models.IntegerField(blank=True, null=True, validators=[validate_ttl])

    class Meta:
        db_table = 'zones'


class Ns(models.Model):
    # TODO: zoneid-field is likey not necessary at all, since addition of
    # TODO: nameservers field to Zones model.
    nsid = models.AutoField(primary_key=True, serialize=True)
<<<<<<< HEAD
=======
    zoneid = models.ForeignKey(Zones, models.DO_NOTHING, db_column='zoneid')
>>>>>>> 79f8e726
    name = models.TextField()
    ttl = models.IntegerField(blank=True, null=True, validators=[validate_ttl])

    class Meta:
        db_table = 'ns'


class HinfoPresets(models.Model):
    hinfoid = models.AutoField(primary_key=True, serialize=True)
    cpu = models.TextField()
    os = models.TextField()

    class Meta:
        db_table = 'hinfo_presets'


class Hosts(models.Model):
    hostid = models.AutoField(primary_key=True, serialize=True)
    name = models.TextField(unique=True)
    contact = models.EmailField()
    ttl = models.IntegerField(blank=True, null=True, validators=[validate_ttl])
    hinfo = models.ForeignKey(HinfoPresets, models.DO_NOTHING, db_column='hinfo', blank=True, null=True)
    loc = models.TextField(blank=True, null=True, validators=[validate_loc])
    comment = models.TextField(blank=True, null=True)

    class Meta:
        db_table = 'hosts'


class Ipaddress(models.Model):
    # TODO: Add ForeignKey field for subnet
    hostid = models.ForeignKey(Hosts, models.DO_NOTHING, db_column='hostid', related_name='ipaddress')
    ipaddress = models.GenericIPAddressField(unique=True)
    macaddress = models.TextField(blank=True, null=True, validators=[validate_mac_address])

    class Meta:
        db_table = 'ipaddress'


class PtrOverride(models.Model):
    hostid = models.ForeignKey(Hosts, models.DO_NOTHING, db_column='hostid', related_name='ptr_override')
    ipaddress = models.GenericIPAddressField(unique=True)

    class Meta:
        db_table = 'ptr_override'


class Txt(models.Model):
    txtid = models.AutoField(primary_key=True, serialize=True)
    hostid = models.ForeignKey(Hosts, models.DO_NOTHING, db_column='hostid', related_name='txt')
    txt = models.TextField()

    class Meta:
        db_table = 'txt'


class Cname(models.Model):
    hostid = models.ForeignKey(Hosts, models.DO_NOTHING, db_column='hostid', related_name='cname')
    cname = models.TextField()
    ttl = models.IntegerField(blank=True, null=True, validators=[validate_ttl])

    class Meta:
        db_table = 'cname'


class Subnets(models.Model):
    # TODO: Add boolean field for 'frozen' subnet.
    subnetid = models.AutoField(primary_key=True, serialize=True)
    range = models.TextField()  #TODO Need CIDR support?
    description = models.TextField(blank=True, null=True)
    vlan = models.IntegerField(blank=True, null=True)
    dns_delegated = models.NullBooleanField()

    class Meta:
        db_table = 'subnets'


class Naptr(models.Model):
    naptrid = models.AutoField(primary_key=True, serialize=True)
    hostid = models.ForeignKey(Hosts, models.DO_NOTHING, db_column='hostid', related_name='naptr')
    preference = models.IntegerField(blank=True, null=True)
    orderv = models.IntegerField(blank=True, null=True)
    flag = models.CharField(max_length=1, blank=True, null=True, validators=[validate_naptr_flag])
    service = models.TextField()
    regex = models.TextField(blank=True, null=True)
    replacement = models.TextField()

    class Meta:
        db_table = 'naptr'


class Srv(models.Model):
    srvid = models.AutoField(primary_key=True, serialize=True)
    service = models.TextField(validators=[validate_srv_service_text])
    priority = models.IntegerField(blank=True, null=True)
    weight = models.IntegerField(blank=True, null=True)
    port = models.IntegerField(blank=True, null=True)
    ttl = models.IntegerField(blank=True, null=True, validators=[validate_ttl])
    target = models.TextField(blank=True, null=True)

    class Meta:
        db_table = 'srv'<|MERGE_RESOLUTION|>--- conflicted
+++ resolved
@@ -1,6 +1,17 @@
 from django.db import models
 from mreg.validators import *
 from django.core.exceptions import ValidationError
+
+
+class Ns(models.Model):
+    # TODO: zoneid-field is likey not necessary at all, since addition of
+    # TODO: nameservers field to Zones model.
+    nsid = models.AutoField(primary_key=True, serialize=True)
+    name = models.TextField()
+    ttl = models.IntegerField(blank=True, null=True, validators=[validate_ttl])
+
+    class Meta:
+        db_table = 'ns'
 
 
 class Zones(models.Model):
@@ -17,21 +28,6 @@
 
     class Meta:
         db_table = 'zones'
-
-
-class Ns(models.Model):
-    # TODO: zoneid-field is likey not necessary at all, since addition of
-    # TODO: nameservers field to Zones model.
-    nsid = models.AutoField(primary_key=True, serialize=True)
-<<<<<<< HEAD
-=======
-    zoneid = models.ForeignKey(Zones, models.DO_NOTHING, db_column='zoneid')
->>>>>>> 79f8e726
-    name = models.TextField()
-    ttl = models.IntegerField(blank=True, null=True, validators=[validate_ttl])
-
-    class Meta:
-        db_table = 'ns'
 
 
 class HinfoPresets(models.Model):
