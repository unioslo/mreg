from django.contrib import admin
from django.urls import path
from mreg.api.v1 import views
from rest_framework.urlpatterns import format_suffix_patterns

<<<<<<< HEAD
=======
# Ex: Making a new IP address is a POST request to /ipaddresses | NB! Requires HOSTNAME (ForeignKey)
#     Changing an existing IP address is a PATCH request to /ipaddresses/<ip>/
#     Deleting an existing IP address is a DELETE request to /ipaddresses/<ip>/
#
# Equivalent for other fields.
#
# To access specific field for a given host <hostname>, use queries:
# /hosts/<hostname>?ipaddress
#

>>>>>>> 4aab30cc
urlpatterns = [
    path('cnames/', views.CnameList.as_view()),
    path('cnames/<pk>/', views.CnameDetail.as_view()),
    path('hinfopresets/', views.HinfoPresetsList.as_view()),
    path('hinfopresets/<pk>/', views.HinfoPresetsDetail.as_view()),
    path('hosts/', views.HostList.as_view()),
    path('hosts/<pk>/', views.HostDetail.as_view()),
    path('ipaddresses/', views.IpaddressList.as_view()),
    path('ipaddresses/<pk>/', views.IpaddressDetail.as_view()),
    path('naptrs/', views.NaptrList.as_view()),
    path('naptrs/<pk>/', views.NaptrDetail.as_view()),
    path('nameservers/', views.NsList.as_view()),
    path('nameservers/<pk>/', views.NsDetail.as_view()),
    path('ptroverrides/', views.PtrOverrideList.as_view()),
    path('ptroverrides/<pk>/', views.PtrOverrideDetail.as_view()),
    path('srvs/', views.SrvList.as_view()),
    path('srvs/<pk>/', views.SrvDetail.as_view()),
    path('subnets/', views.SubnetsList.as_view()),
    path('subnets/<ip>/<range>/', views.SubnetsDetail.as_view()),
    path('txts/', views.TxtList.as_view()),
    path('txts/<pk>/', views.TxtDetail.as_view()),
    path('zones/', views.ZonesList.as_view()),
    path('zones/<name>/', views.ZonesDetail.as_view()),
    path('zones/<name>/nameservers/', views.ZonesNsDetail.as_view()),
    path('admin/', admin.site.urls),
]

urlpatterns = format_suffix_patterns(urlpatterns)<|MERGE_RESOLUTION|>--- conflicted
+++ resolved
@@ -3,8 +3,6 @@
 from mreg.api.v1 import views
 from rest_framework.urlpatterns import format_suffix_patterns
 
-<<<<<<< HEAD
-=======
 # Ex: Making a new IP address is a POST request to /ipaddresses | NB! Requires HOSTNAME (ForeignKey)
 #     Changing an existing IP address is a PATCH request to /ipaddresses/<ip>/
 #     Deleting an existing IP address is a DELETE request to /ipaddresses/<ip>/
@@ -15,7 +13,6 @@
 # /hosts/<hostname>?ipaddress
 #
 
->>>>>>> 4aab30cc
 urlpatterns = [
     path('cnames/', views.CnameList.as_view()),
     path('cnames/<pk>/', views.CnameDetail.as_view()),
